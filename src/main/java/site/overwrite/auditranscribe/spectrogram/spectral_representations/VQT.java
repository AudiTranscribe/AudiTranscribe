--- conflicted
+++ resolved
@@ -2,11 +2,7 @@
  * VQT.java
  *
  * Created on 2022-03-11
-<<<<<<< HEAD
  * Updated on 2022-05-26
-=======
- * Updated on 2022-05-25
->>>>>>> ffd6857a
  *
  * Description: Class that implements the Variable Q-Transform (VQT) algorithm.
  */
