--- conflicted
+++ resolved
@@ -2,11 +2,7 @@
  * ProjectIOHandlers.java
  *
  * Created on 2022-05-04
-<<<<<<< HEAD
- * Updated on 2022-06-08
-=======
  * Updated on 2022-06-09
->>>>>>> 371a22af
  *
  * Description: Methods that handle the IO operations for an AudiTranscribe project.
  */
