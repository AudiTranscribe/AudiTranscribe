/*
 * TranscriptionViewController.java
 *
 * Created on 2022-02-12
<<<<<<< HEAD
 * Updated on 2022-05-26
=======
 * Updated on 2022-05-25
>>>>>>> 3665a15c
 *
 * Description: Contains the transcription view's controller class.
 */

package site.overwrite.auditranscribe.views;

import javafx.application.Platform;
import javafx.event.Event;
import javafx.fxml.FXML;
import javafx.fxml.Initializable;
import javafx.scene.Node;
import javafx.scene.control.*;
import javafx.scene.image.Image;
import javafx.scene.image.ImageView;
import javafx.scene.image.WritableImage;
import javafx.scene.input.KeyCode;
import javafx.scene.input.KeyCodeCombination;
import javafx.scene.input.KeyCombination;
import javafx.scene.input.KeyEvent;
import javafx.scene.layout.*;
import javafx.scene.shape.Line;
import javafx.scene.shape.Rectangle;
import javafx.stage.FileChooser;
import javafx.stage.Stage;
import javafx.stage.Window;
import org.javatuples.Pair;
import site.overwrite.auditranscribe.CustomTask;
import site.overwrite.auditranscribe.audio.Audio;
import site.overwrite.auditranscribe.audio.WindowFunction;
import site.overwrite.auditranscribe.io.settings_file.SettingsFile;
import site.overwrite.auditranscribe.notes.NotePlayer;
import site.overwrite.auditranscribe.io.IOMethods;
import site.overwrite.auditranscribe.io.audt_file.data_encapsulators.AudioDataObject;
import site.overwrite.auditranscribe.io.audt_file.data_encapsulators.GUIDataObject;
import site.overwrite.auditranscribe.io.audt_file.data_encapsulators.ProjectDataObject;
import site.overwrite.auditranscribe.io.audt_file.data_encapsulators.QTransformDataObject;
import site.overwrite.auditranscribe.io.db.ProjectsDB;
import site.overwrite.auditranscribe.plotting.PlottingHelpers;
import site.overwrite.auditranscribe.plotting.PlottingStuffHandler;
import site.overwrite.auditranscribe.spectrogram.*;
import site.overwrite.auditranscribe.utils.*;
import site.overwrite.auditranscribe.views.helpers.AlertMessages;
import site.overwrite.auditranscribe.views.helpers.ProjectIOHandlers;

import javax.sound.midi.MidiUnavailableException;
import javax.sound.sampled.UnsupportedAudioFileException;
import java.io.File;
import java.io.IOException;
import java.io.InvalidObjectException;
import java.net.URL;
import java.security.InvalidParameterException;
import java.sql.SQLException;
import java.util.Map;
import java.util.ResourceBundle;
import java.util.concurrent.*;
import java.util.logging.Level;
import java.util.logging.Logger;

import static java.util.Map.entry;

public class TranscriptionViewController implements Initializable {
    // Constants
    final String[] MUSIC_KEYS = {"C", "C♯", "D", "D♯", "E", "F", "F♯", "G", "G♯", "A", "A♯", "B"};
    final Map<String, Integer> TIME_SIGNATURE_TO_BEATS_PER_BAR = Map.ofEntries(
            // Simple time signatures
            entry("4/4", 4),
            entry("2/2", 2),
            entry("2/4", 4),
            entry("3/4", 4),
            entry("3/8", 8),

            // Compound time signatures
            entry("6/8", 8),
            entry("9/8", 8),
            entry("12/8", 8)
    );  // See https://en.wikipedia.org/wiki/Time_signature#Characteristics
    final String[] TIME_SIGNATURES = {"4/4", "2/2", "2/4", "3/4", "3/8", "6/8", "9/8", "12/8"};

    final Pair<Integer, Integer> BPM_RANGE = new Pair<>(1, 512);  // In the format [min, max]
    final Pair<Double, Double> OFFSET_RANGE = new Pair<>(-5., 5.);  // In the format [min, max]

    public final double SPECTROGRAM_ZOOM_SCALE_X = 2;
    public final double SPECTROGRAM_ZOOM_SCALE_Y = 5;

    public final int PX_PER_SECOND = 120;
    final int BINS_PER_OCTAVE = 60;
    final int SPECTROGRAM_HOP_LENGTH = 1024;  // Needs to be a power of 2
    final double NUM_PX_PER_OCTAVE = 72;

    final int MIN_NOTE_NUMBER = 0;  // C0
    final int MAX_NOTE_NUMBER = 119;  // B9

    final long UPDATE_PLAYBACK_SCHEDULER_PERIOD = 50;  // In milliseconds

    final boolean USE_FANCY_SHARPS_FOR_NOTE_LABELS = true;

    final double VOLUME_VALUE_DELTA_ON_KEY_PRESS = 0.05;

    final String NOTE_PLAYING_INSTRUMENT = "PIANO";
    final int MIDI_CHANNEL_NUM = 0;
    final int NOTE_PLAYING_ON_VELOCITY = 96;  // Within the range [0, 127]
    final int NOTE_PLAYING_OFF_VELOCITY = 10;   // Within the range [0, 127]
    final long NOTE_PLAYING_ON_DURATION = 75;  // In milliseconds
    final long NOTE_PLAYING_OFF_DURATION = 925;  // In milliseconds

    final KeyCodeCombination NEW_PROJECT_COMBINATION = new KeyCodeCombination(KeyCode.N, KeyCombination.SHORTCUT_DOWN);
    final KeyCodeCombination OPEN_PROJECT_COMBINATION = new KeyCodeCombination(KeyCode.O, KeyCombination.SHORTCUT_DOWN);
    final KeyCodeCombination SAVE_PROJECT_COMBINATION = new KeyCodeCombination(KeyCode.S, KeyCombination.SHORTCUT_DOWN);

    // File-Savable Attributes
    private double sampleRate;  // Sample rate of the audio

    private int musicKeyIndex = 0;  // Index of the music key chosen, according to the `MUSIC_KEYS` array
    private int timeSignatureIndex = 0;
    private double bpm = 120;
    private double offset = 0.;
    private double volume = 0.5;
    private double audioDuration = 0;  // Will be updated upon scene initialization
    private double currTime = 0;

    // Other attributes
    Stage mainStage;
    MainViewController mainViewController;
    SettingsFile settingsFile;

    NotePlayer notePlayer;

    private boolean isSpectrogramReady = false;

    private final Logger logger = Logger.getLogger(this.getClass().getName());
    private ProjectsDB projectsDB;

    private String audtFilePath;
    private String audtFileName;
    private String audioFilePath;
    private String audioFileName;
    private Audio audio;
    private double[][] magnitudes;

    private String musicKey = "C";
    private int beatsPerBar = 4;
    private boolean isPaused = true;
    private boolean isMuted = false;
    private boolean scrollToPlayhead = false;

    private double finalWidth;
    private double finalHeight;

    private int octaveNum = 4;

    private Label[] noteLabels;
    private Line[] beatLines;
    private StackPane[] barNumberEllipses;
    private Line playheadLine;

    // FXML Elements
    // Menu bar
    @FXML
    private MenuBar menuBar;

    @FXML
    private MenuItem newProjectMenuItem, openProjectMenuItem, saveProjectMenuItem, saveAsMenuItem, preferencesMenuItem,
            aboutMenuItem;

    // Main elements
    @FXML
    private VBox masterVBox;

    @FXML
    private AnchorPane rootPane, mainPane;

    // Top HBox
    @FXML
    private Button newProjectButton, openProjectButton, saveProjectButton;

    @FXML
    private ChoiceBox<String> musicKeyChoice, timeSignatureChoice;

    @FXML
    private Spinner<Double> bpmSpinner, offsetSpinner;

    @FXML
    private HBox progressBarHBox;

    @FXML
    private ProgressBar progressBar;

    @FXML
    private Label progressLabel;

    // Mid-view
    @FXML
    private ScrollPane leftPane, spectrogramPane, bottomPane;

    @FXML
    private AnchorPane leftPaneAnchor, spectrogramPaneAnchor, bottomPaneAnchor;

    @FXML
    private Pane notePane, barNumberPane, clickableProgressPane, colouredProgressPane;

    @FXML
    private ImageView spectrogramImage;

    private Rectangle currentOctaveRectangle;

    // Bottom HBox
    @FXML
    private Label currTimeLabel, totalTimeLabel;

    @FXML
    private Button playButton, stopButton, playSkipBackButton, playSkipForwardButton, scrollButton, volumeButton;

    @FXML
    private ImageView playButtonImage, volumeButtonImage, scrollButtonImage;

    @FXML
    private Slider volumeSlider;

    // Initialization method
    @Override
    public void initialize(URL location, ResourceBundle resources) {
        // Make macOS systems use the system menu bar
        final String os = System.getProperty("os.name");
        if (os != null && os.startsWith("Mac")) {
            menuBar.useSystemMenuBarProperty().set(true);
        }

        // Add CSS stylesheets to the scene
        rootPane.getStylesheets().add(IOMethods.getFileURLAsString("views/css/base.css"));
        rootPane.getStylesheets().add(IOMethods.getFileURLAsString("views/css/light-mode.css"));  // Todo: add theme support

        // Set the width and height of the root pane
        masterVBox.prefWidthProperty().bind(rootPane.widthProperty());
        masterVBox.prefHeightProperty().bind(rootPane.heightProperty());

        mainPane.prefWidthProperty().bind(rootPane.widthProperty());
        mainPane.prefHeightProperty().bind(rootPane.heightProperty().subtract(menuBar.heightProperty()));

        // Update any attributes
        try {
            notePlayer = new NotePlayer(NOTE_PLAYING_INSTRUMENT, MIDI_CHANNEL_NUM);
        } catch (MidiUnavailableException e) {
            throw new RuntimeException(e);
        }

        // Update spinners' ranges
        SpinnerValueFactory.DoubleSpinnerValueFactory bpmSpinnerFactory =
                new SpinnerValueFactory.DoubleSpinnerValueFactory(
                        BPM_RANGE.getValue0(), BPM_RANGE.getValue1(), 120, 0.1
                );
        SpinnerValueFactory.DoubleSpinnerValueFactory offsetSpinnerFactory =
                new SpinnerValueFactory.DoubleSpinnerValueFactory(
                        OFFSET_RANGE.getValue0(), OFFSET_RANGE.getValue1(), 0, 0.01
                );

        bpmSpinner.setValueFactory(bpmSpinnerFactory);
        offsetSpinner.setValueFactory(offsetSpinnerFactory);

        // Set the choice boxes' choices
        for (String musicKey : MUSIC_KEYS) musicKeyChoice.getItems().add(musicKey);
        for (String timeSignature : TIME_SIGNATURES) timeSignatureChoice.getItems().add(timeSignature);

        // Set methods on spinners
        bpmSpinner.valueProperty().addListener((observable, oldValue, newValue) -> updateBPMValue(newValue));
        offsetSpinner.valueProperty().addListener(((observable, oldValue, newValue) -> updateOffsetValue(newValue)));

        bpmSpinner.focusedProperty().addListener((observable, oldValue, newValue) -> {
            if (!newValue) {  // Lost focus
                updateBPMValue(bpmSpinner.getValue());
            }
        });

        offsetSpinner.focusedProperty().addListener((observable, oldValue, newValue) -> {
            if (!newValue) {  // Lost focus
                updateOffsetValue(offsetSpinner.getValue());
            }
        });

        // Set methods on choice box fields
        musicKeyChoice.getSelectionModel().selectedItemProperty().addListener((observable, oldValue, newValue) -> {
            logger.log(Level.FINE, "Changed music key from " + oldValue + " to " + newValue);

            // Update note pane and note labels
            if (isSpectrogramReady) {
                noteLabels = PlottingStuffHandler.addNoteLabels(
                        notePane, noteLabels, newValue, finalHeight, MIN_NOTE_NUMBER, MAX_NOTE_NUMBER,
                        USE_FANCY_SHARPS_FOR_NOTE_LABELS
                );
            }

            // Update the music key value and music key index
            musicKey = newValue;
            musicKeyIndex = ArrayUtils.findIndex(MUSIC_KEYS, newValue);
        });

        timeSignatureChoice.getSelectionModel().selectedItemProperty()
                .addListener((observable, oldValue, newValue) -> {
                    logger.log(Level.FINE, "Changed time signature from " + oldValue + " to " + newValue);

                    // Get the old and new beats per bar
                    int oldBeatsPerBar = 0;
                    if (oldValue != null) {
                        oldBeatsPerBar = TIME_SIGNATURE_TO_BEATS_PER_BAR.get(oldValue);
                    }
                    int newBeatsPerBar = TIME_SIGNATURE_TO_BEATS_PER_BAR.get(newValue);

                    // Update the beat lines and bar number ellipses, if the spectrogram is ready
                    if (isSpectrogramReady) {
                        beatLines = PlottingStuffHandler.updateBeatLines(
                                spectrogramPaneAnchor, beatLines, audioDuration, bpm, bpm, offset, offset, finalHeight,
                                oldBeatsPerBar, newBeatsPerBar, PX_PER_SECOND, SPECTROGRAM_ZOOM_SCALE_X
                        );

                        barNumberEllipses = PlottingStuffHandler.updateBarNumberEllipses(
                                barNumberPane, barNumberEllipses, audioDuration, bpm, bpm, offset, offset,
                                barNumberPane.getPrefHeight(), oldBeatsPerBar, newBeatsPerBar, PX_PER_SECOND,
                                SPECTROGRAM_ZOOM_SCALE_X
                        );
                    }

                    // Update the time signature index
                    timeSignatureIndex = ArrayUtils.findIndex(TIME_SIGNATURES, newValue);

                    // Update the beats per bar
                    beatsPerBar = newBeatsPerBar;
                });

        // Add methods to buttons
        newProjectButton.setOnAction(this::handleNewProject);

        openProjectButton.setOnAction(this::handleOpenProject);

        saveProjectButton.setOnAction(event -> handleSavingProject(false));

        playButton.setOnAction(event -> togglePlayButton());

        stopButton.setOnAction(event -> {
            logger.log(Level.FINE, "Pressed stop button");

            // First stop the audio
            try {
                audio.stopAudio();
            } catch (InvalidObjectException e) {
                throw new RuntimeException(e);
            }

            // Then update the timings shown on the GUI
            try {
                seekToTime(0);
            } catch (InvalidObjectException e) {
                throw new RuntimeException(e);
            }

            // Finally, toggle the paused flag
            isPaused = togglePaused(false);
        });

        playSkipBackButton.setOnAction(event -> {
            logger.log(Level.FINE, "Pressed skip back button");

            // Seek to the start of the audio
            try {
                seekToTime(0);
            } catch (InvalidObjectException e) {
                throw new RuntimeException(e);
            }

            // Pause the audio
            isPaused = togglePaused(false);
        });

        playSkipForwardButton.setOnAction(event -> {
            logger.log(Level.FINE, "Pressed skip forward button");

            // Seek to the end of the audio
            try {
                seekToTime(audioDuration);
            } catch (InvalidObjectException e) {
                throw new RuntimeException(e);
            }

            // Force the audio to play at the end
            // (This is to avoid a nasty seek to end issue where user needs to click on play button twice)
            isPaused = togglePaused(true);
        });

        volumeButton.setOnAction(event -> toggleMuteButton());

        scrollButton.setOnAction(event -> toggleScrollButton());

        // Set method on the volume slider
        volumeSlider.valueProperty().addListener((observable, oldValue, newValue) -> {
            // Update the volume value
            volume = newValue.doubleValue();

            // Change the icon of the volume button from mute to non-mute
            if (isMuted) {
                volumeButtonImage.setImage(
                        new Image(IOMethods.getFileURLAsString("images/icons/PNGs/volume-high.png"))
                );
                isMuted = false;
            }

            // Update audio volume
            try {
                audio.setPlaybackVolume(volume);
            } catch (InvalidObjectException e) {
                throw new RuntimeException(e);
            }

            logger.log(Level.FINE, "Changed volume from " + oldValue + " to " + newValue);
        });

        // Set spectrogram pane click method
        spectrogramPaneAnchor.setOnMouseClicked(event -> {
            if (isSpectrogramReady) {
                // Ensure that the click is within the pane
                double clickX = event.getX();
                double clickY = event.getY();

                if (clickX >= spectrogramPaneAnchor.getBoundsInParent().getMinX() &&
                        clickX <= spectrogramPaneAnchor.getBoundsInParent().getMaxX() &&
                        clickY >= spectrogramPaneAnchor.getBoundsInParent().getMinY() &&
                        clickY <= spectrogramPaneAnchor.getBoundsInParent().getMaxY()
                ) {
                    // Compute the frequency that the mouse click would correspond to
                    double estimatedFreq = PlottingHelpers.heightToFreq(
                            clickY, UnitConversion.noteNumberToFreq(MIN_NOTE_NUMBER),
                            UnitConversion.noteNumberToFreq(MAX_NOTE_NUMBER), spectrogramPaneAnchor.getHeight()
                    );

                    // Now estimate the note number
                    int estimatedNoteNum = (int) Math.round(UnitConversion.freqToNoteNumber(estimatedFreq));

                    // Play the note
                    try {
                        logger.log(Level.FINE, "Playing " + UnitConversion.noteNumberToNote(estimatedNoteNum, false));
                        notePlayer.playNoteForDuration(
                                estimatedNoteNum, NOTE_PLAYING_ON_VELOCITY, NOTE_PLAYING_OFF_VELOCITY,
                                NOTE_PLAYING_ON_DURATION, NOTE_PLAYING_OFF_DURATION
                        );
                    } catch (InvalidParameterException ignored) {
                    }
                }
            }
        });

        // Set clickable progress pane method
        clickableProgressPane.setOnMouseClicked(event -> {
            // Ensure that the click is within the pane
            double clickX = event.getX();
            double clickY = event.getY();

            if (clickX >= clickableProgressPane.getBoundsInParent().getMinX() &&
                    clickX <= clickableProgressPane.getBoundsInParent().getMaxX() &&
                    clickY >= clickableProgressPane.getBoundsInParent().getMinY() &&
                    clickY <= clickableProgressPane.getBoundsInParent().getMaxY()
            ) {
                // Convert the click position to seek time
                double seekTime = clickX / SPECTROGRAM_ZOOM_SCALE_X / PX_PER_SECOND;

                // Seek to that time
                try {
                    seekToTime(seekTime);
                } catch (InvalidObjectException e) {
                    throw new RuntimeException(e);
                }
            }
        });

        // Add methods to menu items
        newProjectMenuItem.setOnAction(this::handleNewProject);

        openProjectMenuItem.setOnAction(this::handleOpenProject);

        saveProjectMenuItem.setOnAction(event -> handleSavingProject(false));

        saveAsMenuItem.setOnAction(event -> handleSavingProject(true));

        preferencesMenuItem.setOnAction(actionEvent -> PreferencesViewController.showPreferencesWindow(settingsFile));

        aboutMenuItem.setOnAction(actionEvent -> AboutViewController.showAboutWindow());

        // Get the projects database
        try {
            projectsDB = new ProjectsDB();
        } catch (SQLException e) {
            throw new RuntimeException(e);
        }
    }

    // Public methods

    /**
     * Method that finishes the setting up of the transcription view controller.<br>
     * Note that this method has to be called <b>last</b>, after all other spectrogram things have
     * been set up.
     *
     * @param mainStage          Main stage.
     * @param mainViewController Controller object of the main class.
     */
    public void finishSetup(Stage mainStage, MainViewController mainViewController) {
        // Update attributes
        this.mainStage = mainStage;
        this.mainViewController = mainViewController;

        // Set choices
        musicKeyChoice.setValue(MUSIC_KEYS[musicKeyIndex]);
        timeSignatureChoice.setValue(TIME_SIGNATURES[timeSignatureIndex]);

        // Update spinners' initial values
        updateBPMValue(bpm, true);
        updateOffsetValue(offset, true);

        SpinnerValueFactory.DoubleSpinnerValueFactory bpmSpinnerFactory =
                new SpinnerValueFactory.DoubleSpinnerValueFactory(
                        BPM_RANGE.getValue0(), BPM_RANGE.getValue1(), bpm, 0.1
                );
        SpinnerValueFactory.DoubleSpinnerValueFactory offsetSpinnerFactory =
                new SpinnerValueFactory.DoubleSpinnerValueFactory(
                        OFFSET_RANGE.getValue0(), OFFSET_RANGE.getValue1(), offset, 0.01
                );

        bpmSpinner.setValueFactory(bpmSpinnerFactory);
        offsetSpinner.setValueFactory(offsetSpinnerFactory);

        // Update sliders
        volumeSlider.setValue(volume);

        // Update labels
        totalTimeLabel.setText(UnitConversion.secondsToTimeString(audioDuration));
        currTimeLabel.setText(UnitConversion.secondsToTimeString(currTime));

        // Set keyboard button press/release methods
        mainPane.getScene().addEventFilter(KeyEvent.KEY_PRESSED, this::keyPressEventHandler);
        mainPane.getScene().addEventFilter(KeyEvent.KEY_RELEASED, this::keyReleasedEventHandler);

        // Report that the transcription view is ready to be shown
        logger.log(Level.INFO, "Transcription view ready to be shown");
    }

    /**
     * Method that makes the transcription view controller use the existing project data, that was
     * supposedly read from a file.
     *
     * @param audtFilePath <b>Absolute</b> path to the file that contained the data.
     * @param audtFileName The name of the AUDT file.
     * @param projectData  The project data.
     * @param settingsFile The <code>SettingsFile</code> object that handles the reading and writing
     *                     of settings.
     */
    public void useExistingData(
            String audtFilePath, String audtFileName, ProjectDataObject projectData, SettingsFile settingsFile
    ) {
        // Set up GUI data
        musicKeyIndex = projectData.guiData.musicKeyIndex;
        timeSignatureIndex = projectData.guiData.timeSignatureIndex;
        bpm = projectData.guiData.bpm;
        offset = projectData.guiData.offsetSeconds;
        volume = projectData.guiData.playbackVolume;
        audioFileName = projectData.guiData.audioFileName;
        audioDuration = projectData.guiData.totalDurationInMS / 1000.;
        currTime = projectData.guiData.currTimeInMS / 1000.;

        // Set the AudiTranscribe file's file path and file name
        this.audtFilePath = audtFilePath;
        this.audtFileName = audtFileName;

        // Set up Q-Transform data and audio data
        try {
            setAudioAndSpectrogramData(projectData.qTransformData, projectData.audioData, settingsFile);
        } catch (IOException | UnsupportedAudioFileException e) {
            AlertMessages.showExceptionAlert(
                    "Error loading audio data.",
                    "An error occurred when loading the audio data. Does the audio file " +
                            "still exist at the original location?",
                    e
            );
            throw new RuntimeException(e);
        }

        // Update music key and beats per bar
        musicKey = MUSIC_KEYS[musicKeyIndex];
        beatsPerBar = TIME_SIGNATURE_TO_BEATS_PER_BAR.get(TIME_SIGNATURES[timeSignatureIndex]);

        // Attempt to add this project to the projects' database
        try {
            if (!projectsDB.checkIfProjectExists(audtFilePath)) {
                // Insert the record into the database
                projectsDB.insertProjectRecord(audtFilePath, audtFileName);
            }
        } catch (SQLException e) {
            throw new RuntimeException(e);
        }
    }

    /**
     * Method that sets the audio and spectrogram data for the transcription view controller.<br>
     * This method uses the actual audio file to do the setting of the data.
     *
     * @param audioObj     An <code>Audio</code> object that contains audio data.
     * @param settingsFile The <code>SettingsFile</code> object that handles the reading and writing of settings.
     */
    public void setAudioAndSpectrogramData(Audio audioObj, SettingsFile settingsFile) {
        // Set attributes
        audio = audioObj;
        audioFilePath = audioObj.getAudioFilePath();
        audioFileName = audioObj.getAudioFileName();
        audioDuration = audio.getDuration();
        sampleRate = audio.getSampleRate();

        this.settingsFile = settingsFile;

        // Generate spectrogram image based on newly generated magnitude data
<<<<<<< HEAD
        CustomTask<WritableImage> task = new CustomTask<>() {
            @Override
            protected WritableImage call() {
                Spectrogram spectrogram = new Spectrogram(
                        audio, MIN_NOTE_NUMBER, MAX_NOTE_NUMBER, BINS_PER_OCTAVE, SPECTROGRAM_HOP_LENGTH, PX_PER_SECOND,
                        NUM_PX_PER_OCTAVE, this
                );
                magnitudes = spectrogram.getSpectrogramMagnitudes(WindowFunction.HANN_WINDOW);
                return spectrogram.generateSpectrogram(magnitudes, ColourScale.VIRIDIS);
            }
        };
=======
        Spectrogram spectrogram = new Spectrogram(
                audio, MIN_NOTE_NUMBER, MAX_NOTE_NUMBER, BINS_PER_OCTAVE, SPECTROGRAM_HOP_LENGTH, PX_PER_SECOND,
                NUM_PX_PER_OCTAVE
        );
        magnitudes = spectrogram.getSpectrogramMagnitudes(
                WindowFunction.values()[this.settingsFile.settingsData.windowFunctionEnumOrdinal]
        );
        WritableImage image = spectrogram.generateSpectrogram(
                magnitudes,
                ColourScale.values()[this.settingsFile.settingsData.colourScaleEnumOrdinal]
        );
>>>>>>> 3665a15c

        startGeneratingSpectrogramTask(task, "Generating spectrogram...");
    }

    /**
     * Method that sets the audio and spectrogram data for the transcription view controller.<br>
     * This method uses existing data (provided in <code>qTransformData</code> and
     * <code>audioData</code>) to do the setting of the data.
     *
     * @param qTransformData The Q-Transform data that will be used to set the spectrogram data.
     * @param audioData      The audio data that will be used in both the spectrogram data and
     *                       the audio data.
     * @param settingsFile   The <code>SettingsFile</code> object that handles the reading and
     *                       writing of settings.
     * @throws UnsupportedAudioFileException If the audio file path that was provided in
     *                                       <code>audioData</code> points to an invalid audio file.
     * @throws IOException                   If the audio file path that was provided in
     *                                       <code>audioData</code> points to a file that is invalid
     *                                       (or does not exist).
     */
    public void setAudioAndSpectrogramData(
            QTransformDataObject qTransformData, AudioDataObject audioData,
            SettingsFile settingsFile
    ) throws UnsupportedAudioFileException, IOException {
        // Set attributes
        audioFilePath = audioData.audioFilePath;
        audio = new Audio(new File(audioFilePath));
        sampleRate = audioData.sampleRate;

        magnitudes = qTransformData.qTransformMagnitudes;

        this.settingsFile = settingsFile;

        // Generate spectrogram image based on existing magnitude data
<<<<<<< HEAD
        CustomTask<WritableImage> task = new CustomTask<>() {
            @Override
            protected WritableImage call() {
                Spectrogram spectrogram = new Spectrogram(
                        MIN_NOTE_NUMBER, MAX_NOTE_NUMBER, BINS_PER_OCTAVE, SPECTROGRAM_HOP_LENGTH, PX_PER_SECOND,
                        NUM_PX_PER_OCTAVE, sampleRate, audioDuration, this
                );
                return spectrogram.generateSpectrogram(magnitudes, ColourScale.VIRIDIS);
            }
        };
=======
        Spectrogram spectrogram = new Spectrogram(
                MIN_NOTE_NUMBER, MAX_NOTE_NUMBER, BINS_PER_OCTAVE, SPECTROGRAM_HOP_LENGTH, PX_PER_SECOND,
                NUM_PX_PER_OCTAVE, sampleRate, audioDuration
        );
        WritableImage image = spectrogram.generateSpectrogram(
                magnitudes,
                ColourScale.values()[this.settingsFile.settingsData.colourScaleEnumOrdinal]
        );
>>>>>>> 3665a15c

        // Link the progress of the task with the progress bar
        startGeneratingSpectrogramTask(task, "Loading spectrogram...");
    }

    /**
     * Method that updates the scrolling of the page to center the playhead.
     *
     * @param newPosX New X position.
     * @param width   Width of the spectrogram pane.
     */
    public void updateScrollPosition(double newPosX, double width) {
        // Get the 'half width' of the spectrogram area
        double spectrogramAreaHalfWidth = width / 2;

        // Set the H-value of the spectrogram pane
        if (newPosX <= spectrogramAreaHalfWidth) {
            // If the `newPosX` is within the first 'half width' of the initial screen, do not scroll
            spectrogramPane.setHvalue(0);

        } else if (newPosX >= finalWidth - spectrogramAreaHalfWidth) {
            // If the `newPoxX` is within the last 'half width' of the entire spectrogram area, keep the scrolling to
            // the end
            spectrogramPane.setHvalue(1);
        } else {
            // Otherwise, update the H-value accordingly so that the view is centered on the playhead
            spectrogramPane.setHvalue(
                    (newPosX - spectrogramAreaHalfWidth) / (finalWidth - 2 * spectrogramAreaHalfWidth)
            );
        }
    }

    /**
     * Method that handles the things to do when the scene is to be closed.
     */
    public void handleSceneClosing() {
        // Stop the audio playing
        try {
            audio.stopAudio();
        } catch (InvalidObjectException e) {
            throw new RuntimeException(e);
        }
    }

    // Private methods

    /**
     * Helper method that seeks to the specified time.
     *
     * @param seekTime Time to seek to.
     * @throws InvalidObjectException If the <code>MediaPlayer</code> object was not defined in the
     *                                audio object.
     */
    private void seekToTime(double seekTime) throws InvalidObjectException {
        // Ensure that the `seekTime` stays within range
        if (seekTime < 0 && currTime <= 0) return;  // Do nothing in this case
        else if (seekTime < 0) seekTime = 0;

        if (seekTime > audioDuration && currTime >= audioDuration) return;  // Do nothing in this case
        else if (seekTime > audioDuration) {
            seekTime = audioDuration;

            // Handle weird case where the audio should switch from paused to play for a second to prevent the
            // double-clicking of the pause button on the next iteration
            if (isPaused) isPaused = togglePaused(true);
        }

        // Update the start time of the audio
        // (Do this so that when the player resumes out of a stop state it will start here)
        audio.setAudioStartTime(seekTime);

        // Set the playback time
        // (We do this after updating start time to avoid pesky seeking issues)
        audio.setAudioPlaybackTime(seekTime);

        // Update the current time and current time label
        currTime = seekTime;
        currTimeLabel.setText(UnitConversion.secondsToTimeString(seekTime));

        // Update coloured progress pane and playhead line
        double newXPos = seekTime * PX_PER_SECOND * SPECTROGRAM_ZOOM_SCALE_X;

        colouredProgressPane.setPrefWidth(newXPos);
        if (isSpectrogramReady) PlottingStuffHandler.updatePlayheadLine(playheadLine, newXPos);

        logger.log(Level.FINE, "Seeked to " + seekTime + " seconds");
    }

    /**
     * Helper method that helps open a new project.
     *
     * @param event Event that triggered this function.
     */
    private void handleNewProject(Event event) {
        // Get the current window
        Window window = rootPane.getScene().getWindow();

        // Get user to select a file
        File file = ProjectIOHandlers.getFileFromFileDialog(window);

        // Create the new project
        ProjectIOHandlers.newProject(mainStage, (Stage) window, file, settingsFile, mainViewController);
    }

    /**
     * Helper method that helps open an existing project.
     *
     * @param event Event that triggered this function.
     */
    private void handleOpenProject(Event event) {
        // Get the current window
        Window window = rootPane.getScene().getWindow();

        // Get user to select a file
        File file = ProjectIOHandlers.getFileFromFileDialog(window);

        // Open the existing project
        ProjectIOHandlers.openProject(mainStage, (Stage) window, file, settingsFile, mainViewController);
    }

    /**
     * Helper method that handles the saving of the project.
     *
     * @param forceChooseFile Boolean whether to force the user to choose a file.
     */
    private void handleSavingProject(boolean forceChooseFile) {
        // Allow user to select save location
        String saveDest, saveName;

        if (audtFilePath == null || forceChooseFile) {
            logger.log(Level.FINE, "AUDT file destination not yet set; asking now");

            // Get current window
            Window window = rootPane.getScene().getWindow();

            // Ask user to choose a file
            FileChooser fileChooser = new FileChooser();
            File file = fileChooser.showSaveDialog(window);

            // If operation was cancelled return
            if (file == null) return;

            // Set the actual destination to save the file
            saveDest = file.getAbsolutePath();
            saveName = file.getName();

            if (!saveDest.toLowerCase().endsWith(".audt")) saveDest += ".audt";
            if (!saveName.toLowerCase().endsWith(".audt")) saveName += ".audt";

            // Update the file path and file name
            if (audtFilePath == null) {
                audtFilePath = saveDest;
                audtFileName = saveName;
            }

            logger.log(Level.FINE, "AUDT file destination set to " + saveDest);
        } else {
            // Use the existing file path and file name
            saveDest = audtFilePath;
            saveName = audtFileName;

            logger.log(Level.FINE, "Saving " + saveName + " to " + saveDest);
        }

        // Package all the current data into a `ProjectDataObject`
        logger.log(Level.INFO, "Packaging data for saving");
        QTransformDataObject qTransformData = new QTransformDataObject(
                magnitudes
        );
        AudioDataObject audioData = new AudioDataObject(
                audioFilePath, sampleRate
        );
        GUIDataObject guiData = new GUIDataObject(
                musicKeyIndex, timeSignatureIndex, bpm, offset, volume, audioFileName,
                (int) (audioDuration * 1000), (int) (currTime * 1000)
        );

        ProjectDataObject projectData = new ProjectDataObject(
                qTransformData, audioData, guiData
        );

        // Set up task to run in alternate thread
        String finalSaveDest = saveDest;
        CustomTask<Void> task = new CustomTask<>() {
            @Override
            protected Void call() throws Exception {
                // Save the project
                ProjectIOHandlers.saveProject(finalSaveDest, projectData, this);
                logger.log(Level.INFO, "File saved");
                return null;
            }
        };

        // Link the progress of the task with the progress bar
        progressBarHBox.setVisible(true);
        progressBar.progressProperty().bind(task.progressProperty());
        progressLabel.setText("Saving file...");

        // Methods to run after task succeeded
        task.setOnSucceeded(event -> {
            // Update the project file list
            try {
                if (!projectsDB.checkIfProjectExists(audtFilePath)) {
                    // Insert the record into the database
                    projectsDB.insertProjectRecord(audtFilePath, audtFileName);
                }
            } catch (SQLException e) {
                throw new RuntimeException(e);
            }

            // Hide the progress box
            progressBarHBox.setVisible(false);
        });

        // Start new thread to save the file
        Thread thread = new Thread(task);
        thread.setDaemon(true);
        thread.start();
    }

    /**
     * Helper method that toggles the paused state.
     *
     * @param isPaused Old paused state.
     * @return New paused state.
     */
    private boolean togglePaused(boolean isPaused) {
        if (isPaused) {
            // Change the icon of the play button from the play icon to the paused icon
            playButtonImage.setImage(new Image(IOMethods.getFileURLAsString("images/icons/PNGs/pause.png")));

            // Unpause the audio (i.e. play the audio)
            try {
                audio.playAudio();
            } catch (InvalidObjectException e) {
                throw new RuntimeException(e);
            }

        } else {
            // Change the icon of the play button from the paused icon to the play icon
            playButtonImage.setImage(new Image(IOMethods.getFileURLAsString("images/icons/PNGs/play.png")));

            // Pause the audio
            try {
                audio.pauseAudio();
            } catch (InvalidObjectException e) {
                throw new RuntimeException(e);
            }
        }

        // Return the toggled version of the `isPaused` flag
        logger.log(Level.FINE, "Toggled pause state from " + isPaused + " to " + !isPaused);
        return !isPaused;
    }

    /**
     * Helper method that helps update the needed things when the BPM value is to be updated.
     *
     * @param newBPM      New BPM value.
     * @param forceUpdate Whether to force an update to the BPM value.
     */
    private void updateBPMValue(double newBPM, boolean forceUpdate) {
        // Get the previous BPM value
        double oldBPM = forceUpdate ? -1 : bpm;

        // These can only be called when the spectrogram is ready to be shown
        if (isSpectrogramReady) {
            // Update the beat lines
            beatLines = PlottingStuffHandler.updateBeatLines(
                    spectrogramPaneAnchor, beatLines, audioDuration, oldBPM, newBPM, offset, offset, finalHeight,
                    beatsPerBar, beatsPerBar, PX_PER_SECOND, SPECTROGRAM_ZOOM_SCALE_X
            );

            // Update the bar number ellipses
            barNumberEllipses = PlottingStuffHandler.updateBarNumberEllipses(
                    barNumberPane, barNumberEllipses, audioDuration, oldBPM, newBPM, offset, offset,
                    barNumberPane.getPrefHeight(), beatsPerBar, beatsPerBar, PX_PER_SECOND, SPECTROGRAM_ZOOM_SCALE_X
            );
        }

        // Update the BPM value
        if (!forceUpdate) {
            logger.log(Level.FINE, "Updated BPM value from " + bpm + " to " + newBPM);
        } else {
            logger.log(Level.FINE, "Force update BPM value to " + newBPM);
        }
        bpm = newBPM;
    }

    /**
     * Helper method that helps update the needed things when the BPM value is to be updated.
     *
     * @param newBPM New BPM value.
     */
    private void updateBPMValue(double newBPM) {
        updateBPMValue(newBPM, false);
    }

    /**
     * Helper method that helps update the needed things when the offset value is to be updated.
     *
     * @param newOffset   New offset value.
     * @param forceUpdate Whether to force an update to the offset value.
     */
    private void updateOffsetValue(double newOffset, boolean forceUpdate) {
        // Get the previous offset value
        double oldOffset = forceUpdate ? OFFSET_RANGE.getValue0() - 1 : offset;  // Make it 1 less than permitted

        // These can only be called when the spectrogram is ready to be shown
        if (isSpectrogramReady) {
            // Update the beat lines
            beatLines = PlottingStuffHandler.updateBeatLines(
                    spectrogramPaneAnchor, beatLines, audioDuration, bpm, bpm, oldOffset, newOffset, finalHeight,
                    beatsPerBar, beatsPerBar, PX_PER_SECOND, SPECTROGRAM_ZOOM_SCALE_X
            );

            // Update the bar number ellipses
            barNumberEllipses = PlottingStuffHandler.updateBarNumberEllipses(
                    barNumberPane, barNumberEllipses, audioDuration, bpm, bpm, oldOffset, newOffset,
                    barNumberPane.getPrefHeight(), beatsPerBar, beatsPerBar, PX_PER_SECOND, SPECTROGRAM_ZOOM_SCALE_X
            );
        }

        // Update the offset value
        if (!forceUpdate) {
            logger.log(Level.FINE, "Updated offset value from " + offset + " to " + newOffset);
        } else {
            logger.log(Level.FINE, "Force update offset value to " + newOffset);
        }
        offset = newOffset;
    }

    /**
     * Helper method that helps update the needed things when the offset value is to be updated.
     *
     * @param newOffset New offset value.
     */
    private void updateOffsetValue(double newOffset) {
        updateOffsetValue(newOffset, false);
    }

    /**
     * Helper method that starts the spectrogram generation task.
     *
     * @param task    The task to start.
     * @param message Message to display at the side of the progress bar.
     */
    private void startGeneratingSpectrogramTask(CustomTask<WritableImage> task, String message) {
        // Link the progress of the task with the progress bar
        progressBarHBox.setVisible(true);
        progressBar.progressProperty().bind(task.progressProperty());
        progressLabel.setText(message);

        // Finish setting up the spectrogram and its related attributes
        task.setOnSucceeded(event -> {
            // Define a variable for the image
            WritableImage image = task.getValue();

            // Get the final width and height
            finalWidth = image.getWidth() * SPECTROGRAM_ZOOM_SCALE_X;
            finalHeight = image.getHeight() * SPECTROGRAM_ZOOM_SCALE_Y;

            // Fix panes' properties
            leftPane.setFitToWidth(true);
            leftPaneAnchor.setPrefHeight(finalHeight);

            spectrogramPaneAnchor.setPrefWidth(finalWidth);
            spectrogramPaneAnchor.setPrefHeight(finalHeight);

            bottomPane.setFitToHeight(true);
            bottomPaneAnchor.setPrefWidth(finalWidth);

            clickableProgressPane.setPrefWidth(finalWidth);
            colouredProgressPane.setPrefWidth(0);

            // Set scrolling for panes
            leftPane.vvalueProperty().bindBidirectional(spectrogramPane.vvalueProperty());
            bottomPane.hvalueProperty().bindBidirectional(spectrogramPane.hvalueProperty());

            // Add the playhead line
            playheadLine = PlottingStuffHandler.createPlayheadLine(finalHeight);
            spectrogramPaneAnchor.getChildren().add(playheadLine);

            // Create a constantly-executing service
            ScheduledExecutorService scheduler = Executors.newScheduledThreadPool(0, runnable -> {
                Thread thread = Executors.defaultThreadFactory().newThread(runnable);
                thread.setDaemon(true);  // Make it so that it can shut down gracefully by placing it in background
                return thread;
            });
            scheduler.scheduleAtFixedRate(() -> {
                // Nothing really changes if the audio is paused
                if (!isPaused) {
                    // Get the current audio time
                    try {
                        currTime = audio.getCurrAudioTime();
                    } catch (InvalidObjectException e) {
                        throw new RuntimeException(e);
                    }

                    // Update the current time label
                    Platform.runLater(() -> currTimeLabel.setText(UnitConversion.secondsToTimeString(currTime)));

                    // Update coloured progress pane and playhead line
                    double newPosX = currTime * PX_PER_SECOND * SPECTROGRAM_ZOOM_SCALE_X;
                    colouredProgressPane.setPrefWidth(newPosX);
                    PlottingStuffHandler.updatePlayheadLine(playheadLine, newPosX);

                    // Check if the current time has exceeded and is not paused
                    if (currTime >= audioDuration) {
                        logger.log(Level.FINE, "Playback reached end of audio, will start from beginning upon play");
                        // Pause the audio
                        isPaused = togglePaused(false);

                        // Specially update the start time to 0
                        // (Because the `seekToTime` method would have set it to the end, which is not what we want)
                        try {
                            audio.setAudioStartTime(0);
                        } catch (InvalidObjectException e) {
                            throw new RuntimeException(e);
                        }

                        // We need to do this so that the status is set to paused
                        try {
                            audio.stopAudio();
                            audio.pauseAudio();
                        } catch (InvalidObjectException e) {
                            throw new RuntimeException(e);
                        }
                    }

                    // Update scrolling
                    if (scrollToPlayhead) {
                        updateScrollPosition(newPosX, spectrogramPane.getWidth());
                    }
                }
            }, 0, UPDATE_PLAYBACK_SCHEDULER_PERIOD, TimeUnit.MILLISECONDS);

            // Set image on the spectrogram area
            spectrogramImage.setFitHeight(finalWidth);
            spectrogramImage.setFitWidth(finalHeight);
            spectrogramImage.setImage(image);

            // Add note labels and note lines
            noteLabels = PlottingStuffHandler.addNoteLabels(
                    notePane, noteLabels, musicKey, finalHeight, MIN_NOTE_NUMBER, MAX_NOTE_NUMBER,
                    USE_FANCY_SHARPS_FOR_NOTE_LABELS
            );
            PlottingStuffHandler.addNoteLines(spectrogramPaneAnchor, finalHeight, MIN_NOTE_NUMBER, MAX_NOTE_NUMBER);

            // Add the beat lines and bar number ellipses
            beatLines = PlottingStuffHandler.getBeatLines(
                    bpm, beatsPerBar, PX_PER_SECOND, finalHeight, audioDuration, offset, SPECTROGRAM_ZOOM_SCALE_X
            );
            PlottingStuffHandler.addBeatLines(spectrogramPaneAnchor, beatLines);

            barNumberEllipses = PlottingStuffHandler.getBarNumberEllipses(
                    bpm, beatsPerBar, PX_PER_SECOND, barNumberPane.getPrefHeight(), audioDuration, offset,
                    SPECTROGRAM_ZOOM_SCALE_X
            );
            PlottingStuffHandler.addBarNumberEllipses(barNumberPane, barNumberEllipses);

            // Set the current octave rectangle
            currentOctaveRectangle = PlottingStuffHandler.addCurrentOctaveRectangle(
                    notePane, finalHeight, octaveNum, MIN_NOTE_NUMBER, MAX_NOTE_NUMBER
            );

            // Resize spectrogram image pane
            // (We do this at the end to ensure that the image is properly placed)
            spectrogramImage.setFitWidth(finalWidth);
            spectrogramImage.setFitHeight(finalHeight);

            // Resize spectrogram pane
            spectrogramPane.setPrefWidth(finalWidth);
            spectrogramPane.setPrefHeight(finalHeight);

            // Settle layout of the main pane
            mainPane.layout();

            // Show the spectrogram from the middle
            spectrogramPane.setVvalue(0.5);

            // Hide the progress bar HBox
            progressBarHBox.setVisible(false);
            isSpectrogramReady = true;

            // Update playhead position
            try {
                seekToTime(currTime);
                updateScrollPosition(
                        currTime * PX_PER_SECOND * SPECTROGRAM_ZOOM_SCALE_X,
                        spectrogramPane.getWidth()
                );
            } catch (InvalidObjectException e) {
                throw new RuntimeException(e);
            }

            // Ensure main pane is in focus
            rootPane.requestFocus();

            // Report that the transcription view is ready to be shown
            logger.log(Level.INFO, "Spectrogram for " + audioFileName + " ready to be shown");
        });

        // Start task on an alternate thread
        Thread thread = new Thread(task);
        thread.setDaemon(true);
        thread.start();
    }

    /**
     * Helper method that toggles the play button.
     */
    private void togglePlayButton() {
        if (currTime == audioDuration) {
            try {
                audio.setAudioPlaybackTime(0);
            } catch (InvalidObjectException e) {
                throw new RuntimeException(e);
            }
        }
        isPaused = togglePaused(isPaused);

        logger.log(Level.FINE, "Toggled pause state (paused is now " + isPaused + ")");
    }

    /**
     * Helper method that toggles the scroll button.
     */
    private void toggleScrollButton() {
        if (scrollToPlayhead) {
            // Change the icon of the scroll button from filled to non-filled
            scrollButtonImage.setImage(
                    new Image(IOMethods.getFileURLAsString("images/icons/PNGs/footsteps-outline.png"))
            );

        } else {
            // Change the icon of the scroll button from non-filled to filled
            scrollButtonImage.setImage(
                    new Image(IOMethods.getFileURLAsString("images/icons/PNGs/footsteps-filled.png"))
            );
        }

        // Toggle the `scrollToPlayhead` flag
        scrollToPlayhead = !scrollToPlayhead;

        logger.log(Level.FINE, "Toggled scroll (scroll is now " + scrollToPlayhead + ")");
    }

    /**
     * Helper method that toggles the mute button.
     */
    private void toggleMuteButton() {
        if (isMuted) {
            // Change the icon of the volume button from mute to non-mute
            volumeButtonImage.setImage(
                    new Image(IOMethods.getFileURLAsString("images/icons/PNGs/volume-high.png"))
            );

            // Unmute the audio by setting the volume back to the value before the mute
            try {
                audio.setPlaybackVolume(volume);
            } catch (InvalidObjectException e) {
                throw new RuntimeException(e);
            }
        } else {
            // Change the icon of the volume button from non-mute to mute
            volumeButtonImage.setImage(
                    new Image(IOMethods.getFileURLAsString("images/icons/PNGs/volume-mute.png"))
            );

            // Mute the audio by setting the volume to zero
            try {
                audio.setPlaybackVolume(0);
            } catch (InvalidObjectException e) {
                throw new RuntimeException(e);
            }
        }

        // Toggle the `isMuted` flag
        isMuted = !isMuted;

        logger.log(Level.FINE, "Toggled mute button (muted is now " + isMuted + ")");
    }

    /**
     * Helper method that handles a keyboard key press event.
     *
     * @param keyEvent Key press event.
     */
    private void keyPressEventHandler(KeyEvent keyEvent) {
        // Get the key event's target
        Node target = (Node) keyEvent.getTarget();

        // Check if the target is a text field or a spinner
        if (target instanceof TextField || target instanceof Spinner) {
            // If it is, do nothing
            return;
        }

        // Get the key event's key code
        KeyCode code = keyEvent.getCode();

        // Non-note playing key press inputs
        if (code == KeyCode.SPACE) {  // Space bar is to toggle the play button
            keyEvent.consume();
            togglePlayButton();

        } else if (code == KeyCode.UP) {  // Up arrow is to increase volume
            keyEvent.consume();
            volumeSlider.setValue(volumeSlider.getValue() + VOLUME_VALUE_DELTA_ON_KEY_PRESS);

        } else if (code == KeyCode.DOWN) {  // Down arrow is to decrease volume
            keyEvent.consume();
            volumeSlider.setValue(volumeSlider.getValue() - VOLUME_VALUE_DELTA_ON_KEY_PRESS);

        } else if (code == KeyCode.M) {  // M key is to toggle mute
            keyEvent.consume();
            toggleMuteButton();

        } else if (code == KeyCode.LEFT) {  // Left arrow is to seek 1 second before
            keyEvent.consume();
            try {
                seekToTime(currTime - 1);
            } catch (InvalidObjectException e) {
                throw new RuntimeException(e);
            }

        } else if (code == KeyCode.RIGHT) {  // Right arrow is to seek 1 second ahead
            keyEvent.consume();
            try {
                seekToTime(currTime + 1);
            } catch (InvalidObjectException e) {
                throw new RuntimeException(e);
            }

        } else if (code == KeyCode.PERIOD) {  // Period key ('.') is to toggle seeking to playhead
            keyEvent.consume();
            toggleScrollButton();

        } else if (NEW_PROJECT_COMBINATION.match(keyEvent)) {  // Create a new project
            // Consume the key event
            keyEvent.consume();

            // Get the current window
            Window window = rootPane.getScene().getWindow();

            // Get user to select a file
            File file = ProjectIOHandlers.getFileFromFileDialog(window);

            // Create the new project
            ProjectIOHandlers.newProject(mainStage, (Stage) window, file, settingsFile, mainViewController);

        } else if (OPEN_PROJECT_COMBINATION.match(keyEvent)) {  // Open a project
            // Consume the key event
            keyEvent.consume();

            // Get the current window
            Window window = rootPane.getScene().getWindow();

            // Get user to select a file
            File file = ProjectIOHandlers.getFileFromFileDialog(window);

            // Open the existing project
            ProjectIOHandlers.openProject(mainStage, (Stage) window, file, settingsFile, mainViewController);

        } else if (SAVE_PROJECT_COMBINATION.match(keyEvent)) {  // Save current project
            handleSavingProject(false);

        } else if (code == KeyCode.MINUS) {  // Increase playback octave number by 1
            keyEvent.consume();
            notePlayer.silenceChannel();  // Stop any notes from playing
            if (octaveNum > 0) {
                logger.log(Level.FINE, "Playback octave raised to " + octaveNum);
                PlottingStuffHandler.updateCurrentOctaveRectangle(
                        currentOctaveRectangle, finalHeight, --octaveNum, MIN_NOTE_NUMBER, MAX_NOTE_NUMBER
                );
            }

        } else if (code == KeyCode.EQUALS) {  // Decrease playback octave number by 1
            keyEvent.consume();
            notePlayer.silenceChannel();  // Stop any notes from playing
            if (octaveNum < 9) {
                logger.log(Level.FINE, "Playback octave lowered to " + octaveNum);
                PlottingStuffHandler.updateCurrentOctaveRectangle(
                        currentOctaveRectangle, finalHeight, ++octaveNum, MIN_NOTE_NUMBER, MAX_NOTE_NUMBER
                );
            }
        }

        // Note playing keyboard inputs
        else {
            switch (code) {
                case A -> notePlayer.noteOn(octaveNum * 12, NOTE_PLAYING_ON_VELOCITY);  // C
                case W -> notePlayer.noteOn(octaveNum * 12 + 1, NOTE_PLAYING_ON_VELOCITY);  // C#
                case S -> notePlayer.noteOn(octaveNum * 12 + 2, NOTE_PLAYING_ON_VELOCITY);  // D
                case E -> notePlayer.noteOn(octaveNum * 12 + 3, NOTE_PLAYING_ON_VELOCITY);  // D#
                case D -> notePlayer.noteOn(octaveNum * 12 + 4, NOTE_PLAYING_ON_VELOCITY);  // E
                case F -> notePlayer.noteOn(octaveNum * 12 + 5, NOTE_PLAYING_ON_VELOCITY);  // F
                case T -> notePlayer.noteOn(octaveNum * 12 + 6, NOTE_PLAYING_ON_VELOCITY);  // F#
                case G -> notePlayer.noteOn(octaveNum * 12 + 7, NOTE_PLAYING_ON_VELOCITY);  // G
                case Y -> notePlayer.noteOn(octaveNum * 12 + 8, NOTE_PLAYING_ON_VELOCITY);  // G#
                case H -> notePlayer.noteOn(octaveNum * 12 + 9, NOTE_PLAYING_ON_VELOCITY);  // A
                case U -> notePlayer.noteOn(octaveNum * 12 + 10, NOTE_PLAYING_ON_VELOCITY);  // A#
                case J -> notePlayer.noteOn(octaveNum * 12 + 11, NOTE_PLAYING_ON_VELOCITY);  // B
                case K -> notePlayer.noteOn(octaveNum * 12 + 12, NOTE_PLAYING_ON_VELOCITY);  // C'
                case O -> notePlayer.noteOn(octaveNum * 12 + 13, NOTE_PLAYING_ON_VELOCITY);  // C#'
                case L -> notePlayer.noteOn(octaveNum * 12 + 14, NOTE_PLAYING_ON_VELOCITY);  // D'
                case P -> notePlayer.noteOn(octaveNum * 12 + 15, NOTE_PLAYING_ON_VELOCITY);  // D#'
                case SEMICOLON -> notePlayer.noteOn(octaveNum * 12 + 16, NOTE_PLAYING_ON_VELOCITY);  // E'
                case QUOTE -> notePlayer.noteOn(octaveNum * 12 + 17, NOTE_PLAYING_ON_VELOCITY);  // F'
            }
        }
    }

    /**
     * Helper method that handles a keyboard key released event.
     *
     * @param keyEvent Key released event.
     */
    private void keyReleasedEventHandler(KeyEvent keyEvent) {
        // Handle key event
        KeyCode code = keyEvent.getCode();

        switch (code) {
            case A -> notePlayer.noteOff(octaveNum * 12, NOTE_PLAYING_OFF_VELOCITY);  // C
            case W -> notePlayer.noteOff(octaveNum * 12 + 1, NOTE_PLAYING_OFF_VELOCITY);  // C#
            case S -> notePlayer.noteOff(octaveNum * 12 + 2, NOTE_PLAYING_OFF_VELOCITY);  // D
            case E -> notePlayer.noteOff(octaveNum * 12 + 3, NOTE_PLAYING_OFF_VELOCITY);  // D#
            case D -> notePlayer.noteOff(octaveNum * 12 + 4, NOTE_PLAYING_OFF_VELOCITY);  // E
            case F -> notePlayer.noteOff(octaveNum * 12 + 5, NOTE_PLAYING_OFF_VELOCITY);  // F
            case T -> notePlayer.noteOff(octaveNum * 12 + 6, NOTE_PLAYING_OFF_VELOCITY);  // F#
            case G -> notePlayer.noteOff(octaveNum * 12 + 7, NOTE_PLAYING_OFF_VELOCITY);  // G
            case Y -> notePlayer.noteOff(octaveNum * 12 + 8, NOTE_PLAYING_OFF_VELOCITY);  // G#
            case H -> notePlayer.noteOff(octaveNum * 12 + 9, NOTE_PLAYING_OFF_VELOCITY);  // A
            case U -> notePlayer.noteOff(octaveNum * 12 + 10, NOTE_PLAYING_OFF_VELOCITY);  // A#
            case J -> notePlayer.noteOff(octaveNum * 12 + 11, NOTE_PLAYING_OFF_VELOCITY);  // B
            case K -> notePlayer.noteOff(octaveNum * 12 + 12, NOTE_PLAYING_OFF_VELOCITY);  // C'
            case O -> notePlayer.noteOff(octaveNum * 12 + 13, NOTE_PLAYING_OFF_VELOCITY);  // C#'
            case L -> notePlayer.noteOff(octaveNum * 12 + 14, NOTE_PLAYING_OFF_VELOCITY);  // D'
            case P -> notePlayer.noteOff(octaveNum * 12 + 15, NOTE_PLAYING_OFF_VELOCITY);  // D#'
            case SEMICOLON -> notePlayer.noteOff(octaveNum * 12 + 16, NOTE_PLAYING_OFF_VELOCITY);  // E'
            case QUOTE -> notePlayer.noteOff(octaveNum * 12 + 17, NOTE_PLAYING_OFF_VELOCITY);  // F'
        }
    }
}<|MERGE_RESOLUTION|>--- conflicted
+++ resolved
@@ -2,11 +2,7 @@
  * TranscriptionViewController.java
  *
  * Created on 2022-02-12
-<<<<<<< HEAD
  * Updated on 2022-05-26
-=======
- * Updated on 2022-05-25
->>>>>>> 3665a15c
  *
  * Description: Contains the transcription view's controller class.
  */
@@ -621,7 +617,6 @@
         this.settingsFile = settingsFile;
 
         // Generate spectrogram image based on newly generated magnitude data
-<<<<<<< HEAD
         CustomTask<WritableImage> task = new CustomTask<>() {
             @Override
             protected WritableImage call() {
@@ -629,23 +624,15 @@
                         audio, MIN_NOTE_NUMBER, MAX_NOTE_NUMBER, BINS_PER_OCTAVE, SPECTROGRAM_HOP_LENGTH, PX_PER_SECOND,
                         NUM_PX_PER_OCTAVE, this
                 );
-                magnitudes = spectrogram.getSpectrogramMagnitudes(WindowFunction.HANN_WINDOW);
-                return spectrogram.generateSpectrogram(magnitudes, ColourScale.VIRIDIS);
+                magnitudes = spectrogram.getSpectrogramMagnitudes(
+                        WindowFunction.values()[settingsFile.settingsData.windowFunctionEnumOrdinal]
+                );
+                return spectrogram.generateSpectrogram(
+                        magnitudes,
+                        ColourScale.values()[settingsFile.settingsData.colourScaleEnumOrdinal]
+                );
             }
         };
-=======
-        Spectrogram spectrogram = new Spectrogram(
-                audio, MIN_NOTE_NUMBER, MAX_NOTE_NUMBER, BINS_PER_OCTAVE, SPECTROGRAM_HOP_LENGTH, PX_PER_SECOND,
-                NUM_PX_PER_OCTAVE
-        );
-        magnitudes = spectrogram.getSpectrogramMagnitudes(
-                WindowFunction.values()[this.settingsFile.settingsData.windowFunctionEnumOrdinal]
-        );
-        WritableImage image = spectrogram.generateSpectrogram(
-                magnitudes,
-                ColourScale.values()[this.settingsFile.settingsData.colourScaleEnumOrdinal]
-        );
->>>>>>> 3665a15c
 
         startGeneratingSpectrogramTask(task, "Generating spectrogram...");
     }
@@ -680,7 +667,6 @@
         this.settingsFile = settingsFile;
 
         // Generate spectrogram image based on existing magnitude data
-<<<<<<< HEAD
         CustomTask<WritableImage> task = new CustomTask<>() {
             @Override
             protected WritableImage call() {
@@ -688,19 +674,12 @@
                         MIN_NOTE_NUMBER, MAX_NOTE_NUMBER, BINS_PER_OCTAVE, SPECTROGRAM_HOP_LENGTH, PX_PER_SECOND,
                         NUM_PX_PER_OCTAVE, sampleRate, audioDuration, this
                 );
-                return spectrogram.generateSpectrogram(magnitudes, ColourScale.VIRIDIS);
+                return spectrogram.generateSpectrogram(
+                        magnitudes,
+                        ColourScale.values()[settingsFile.settingsData.colourScaleEnumOrdinal]
+                );
             }
         };
-=======
-        Spectrogram spectrogram = new Spectrogram(
-                MIN_NOTE_NUMBER, MAX_NOTE_NUMBER, BINS_PER_OCTAVE, SPECTROGRAM_HOP_LENGTH, PX_PER_SECOND,
-                NUM_PX_PER_OCTAVE, sampleRate, audioDuration
-        );
-        WritableImage image = spectrogram.generateSpectrogram(
-                magnitudes,
-                ColourScale.values()[this.settingsFile.settingsData.colourScaleEnumOrdinal]
-        );
->>>>>>> 3665a15c
 
         // Link the progress of the task with the progress bar
         startGeneratingSpectrogramTask(task, "Loading spectrogram...");
