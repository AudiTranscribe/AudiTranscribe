--- conflicted
+++ resolved
@@ -2,11 +2,7 @@
  * TranscriptionViewController.java
  *
  * Created on 2022-02-12
-<<<<<<< HEAD
- * Updated on 2022-06-11
-=======
  * Updated on 2022-06-12
->>>>>>> 06b6c4bf
  *
  * Description: Contains the transcription view's controller class.
  */
@@ -429,7 +425,6 @@
                     // Now estimate the note number
                     int estimatedNoteNum = (int) Math.round(UnitConversionUtils.freqToNoteNumber(estimatedFreq));
 
-<<<<<<< HEAD
                     if (canEditNotes) {
                         if (isPaused) {  // Permit note placement only when paused
                             // Compute the time that the mouse click would correspond to
@@ -464,7 +459,7 @@
                         // Play the note
                         try {
                             logger.log(Level.FINE, "Playing " + UnitConversionUtils.noteNumberToNote(
-                                    estimatedNoteNum, false
+                                    estimatedNoteNum, musicKey, false
                             ));
                             notePlayerSynth.playNoteForDuration(
                                     estimatedNoteNum, NOTE_PLAYING_ON_VELOCITY, NOTE_PLAYING_OFF_VELOCITY,
@@ -472,18 +467,6 @@
                             );
                         } catch (InvalidParameterException ignored) {
                         }
-=======
-                    // Play the note
-                    try {
-                        logger.log(Level.FINE, "Playing " + UnitConversionUtils.noteNumberToNote(
-                                estimatedNoteNum, musicKey, false
-                        ));
-                        notePlayer.playNoteForDuration(
-                                estimatedNoteNum, NOTE_PLAYING_ON_VELOCITY, NOTE_PLAYING_OFF_VELOCITY,
-                                NOTE_PLAYING_ON_DURATION, NOTE_PLAYING_OFF_DURATION
-                        );
-                    } catch (InvalidParameterException ignored) {
->>>>>>> 06b6c4bf
                     }
                 }
             }
