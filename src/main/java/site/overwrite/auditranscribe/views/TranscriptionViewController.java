/*
 * TranscriptionViewController.java
 *
 * Created on 2022-02-12
 * Updated on 2022-06-17
 *
 * Description: Contains the transcription view's controller class.
 */

package site.overwrite.auditranscribe.views;

import javafx.application.Platform;
import javafx.event.Event;
import javafx.fxml.FXML;
import javafx.fxml.Initializable;
import javafx.scene.Node;
import javafx.scene.control.*;
import javafx.scene.image.Image;
import javafx.scene.image.ImageView;
import javafx.scene.image.WritableImage;
import javafx.scene.input.*;
import javafx.scene.layout.*;
import javafx.scene.shape.Line;
import javafx.scene.shape.Rectangle;
import javafx.stage.FileChooser;
import javafx.stage.Stage;
import javafx.stage.Window;
import org.javatuples.Pair;
import org.javatuples.Triplet;
import site.overwrite.auditranscribe.audio.AudioProcessingMode;
import site.overwrite.auditranscribe.audio.ffmpeg.AudioConverter;
import site.overwrite.auditranscribe.bpm_estimation.BPMEstimator;
import site.overwrite.auditranscribe.exceptions.NoteRectangleCollisionException;
import site.overwrite.auditranscribe.io.IOConstants;
import site.overwrite.auditranscribe.io.LZ4;
import site.overwrite.auditranscribe.io.audt_file.data_encapsulators.*;
import site.overwrite.auditranscribe.misc.CustomTask;
import site.overwrite.auditranscribe.audio.Audio;
import site.overwrite.auditranscribe.audio.WindowFunction;
import site.overwrite.auditranscribe.io.json_files.file_classes.SettingsFile;
import site.overwrite.auditranscribe.misc.Theme;
import site.overwrite.auditranscribe.note_playback.*;
import site.overwrite.auditranscribe.io.IOMethods;
import site.overwrite.auditranscribe.io.db.ProjectsDB;
import site.overwrite.auditranscribe.plotting.PlottingHelpers;
import site.overwrite.auditranscribe.plotting.PlottingStuffHandler;
import site.overwrite.auditranscribe.spectrogram.*;
import site.overwrite.auditranscribe.utils.*;
import site.overwrite.auditranscribe.views.helpers.MouseHandler;
import site.overwrite.auditranscribe.views.helpers.Popups;
import site.overwrite.auditranscribe.views.helpers.ProjectIOHandlers;

import javax.sound.sampled.UnsupportedAudioFileException;
import java.io.File;
import java.io.FileOutputStream;
import java.io.IOException;
import java.io.InvalidObjectException;
import java.net.URL;
import java.security.InvalidParameterException;
import java.sql.SQLException;
import java.util.*;
import java.util.concurrent.*;
import java.util.logging.Level;
import java.util.logging.Logger;

public class TranscriptionViewController implements Initializable {
    // Constants
    final Pair<Integer, Integer> BPM_RANGE = new Pair<>(1, 512);  // In the format [min, max]
    final Pair<Double, Double> OFFSET_RANGE = new Pair<>(-15., 15.);  // In the format [min, max]

    public final double SPECTROGRAM_ZOOM_SCALE_X = 2;
    public final double SPECTROGRAM_ZOOM_SCALE_Y = 5;

    public final int PX_PER_SECOND = 120;
    final int BINS_PER_OCTAVE = 60;
    final int SPECTROGRAM_HOP_LENGTH = 1024;  // Needs to be a power of 2
    final double NUM_PX_PER_OCTAVE = 72;

    final int MIN_NOTE_NUMBER = 0;  // C0
    final int MAX_NOTE_NUMBER = 107;  // B8

    final long UPDATE_PLAYBACK_SCHEDULER_PERIOD = 50;  // In milliseconds

    final boolean USE_FANCY_SHARPS_FOR_NOTE_LABELS = true;

    final double VOLUME_VALUE_DELTA_ON_KEY_PRESS = 0.05;

    final MIDIInstrument NOTE_PLAYING_INSTRUMENT = MIDIInstrument.PIANO;
    final int MIDI_CHANNEL_NUM = 0;
    final int NOTE_PLAYING_ON_VELOCITY = 96;  // Within the range [0, 127]
    final int NOTE_PLAYING_OFF_VELOCITY = 10;   // Within the range [0, 127]
    final long NOTE_PLAYING_ON_DURATION = 75;  // In milliseconds
    final long NOTE_PLAYING_OFF_DURATION = 925;  // In milliseconds

    // Todo: add to settings
    final double NOTE_PLAYING_DELAY_OFFSET = 0.2;  // In seconds; to account for note playing delay

    final KeyCodeCombination NEW_PROJECT_COMBINATION = new KeyCodeCombination(KeyCode.N, KeyCombination.SHORTCUT_DOWN);
    final KeyCodeCombination OPEN_PROJECT_COMBINATION = new KeyCodeCombination(KeyCode.O, KeyCombination.SHORTCUT_DOWN);
    final KeyCodeCombination SAVE_PROJECT_COMBINATION = new KeyCodeCombination(KeyCode.S, KeyCombination.SHORTCUT_DOWN);

    // File-Savable Attributes
    private double sampleRate;  // Sample rate of the audio

    private int musicKeyIndex = 0;  // Index of the music key chosen, according to the `MUSIC_KEYS` array
    private int timeSignatureIndex = 0;
    private double bpm = 120;
    private double offset = 0.;
    private double audioVolume = 0.5;
    private double audioDuration = 0;  // Will be updated upon scene initialization
    private double currTime = 0;

    // Other attributes
    Stage mainStage;
    MainViewController mainViewController;
    SettingsFile settingsFile;
    Theme theme;

    NotePlayerSynth notePlayerSynth;
    NotePlayerSequencer notePlayerSequencer;
    MusicNotesDataObject musicNotesData;

    private boolean isEverythingReady = false;

    private final Logger logger = Logger.getLogger(this.getClass().getName());
    private ProjectsDB projectsDB;

    private List<Audio> allAudio;
    private List<NotePlayerSequencer> allSequencers;

    private String audtFilePath;
    private String audtFileName;
    private String audioFileName;
    private Audio audio;

    private byte[] compressedMP3Bytes;

    private byte[] qTransformBytes;  // LZ4 compressed version
    private double minQTransformMagnitude;
    private double maxQTransformMagnitude;

    private String musicKey = "C Major";
    private int beatsPerBar = 4;
    private boolean isPaused = true;
    private boolean isAudioMuted = false;
    private boolean areNotesMuted = false;

    private boolean scrollToPlayhead = false;
    private boolean canEditNotes = false;

    private double finalWidth;
    private double finalHeight;

    private int octaveNum = 4;
    private int notesVolume = 80;

    private Label[] noteLabels;
    private Line[] beatLines;
    private StackPane[] barNumberEllipses;
    private Line playheadLine;

    Queue<CustomTask<?>> ongoingTasks = new LinkedList<>();

    ScheduledExecutorService scheduler;
    ScheduledExecutorService autosaveScheduler;

    // FXML Elements
    // Menu bar
    @FXML
    private MenuBar menuBar;

    @FXML
    private MenuItem newProjectMenuItem, openProjectMenuItem, saveProjectMenuItem, saveAsMenuItem, preferencesMenuItem,
            aboutMenuItem;

    // Main elements
    @FXML
    private VBox masterVBox;

    @FXML
    private AnchorPane rootPane, mainPane;

    // Top HBox
    @FXML
    private Button newProjectButton, openProjectButton, saveProjectButton;

    @FXML
    private ImageView newProjectButtonImage, openProjectButtonImage, saveProjectButtonImage;

    @FXML
    private ChoiceBox<String> musicKeyChoice, timeSignatureChoice;

    @FXML
    private Spinner<Double> bpmSpinner, offsetSpinner;

    @FXML
    private HBox progressBarHBox;

    @FXML
    private ProgressBar progressBar;

    @FXML
    private Label progressLabel;

    // Mid-view
    @FXML
    private ScrollPane leftPane, spectrogramPane, bottomPane;

    @FXML
    private AnchorPane leftPaneAnchor, spectrogramPaneAnchor, bottomPaneAnchor;

    @FXML
    private Pane notePane, barNumberPane, clickableProgressPane, colouredProgressPane;

    @FXML
    private ImageView spectrogramImage;

    private Rectangle currentOctaveRectangle;

    // Bottom HBox
    @FXML
    private Label currTimeLabel, totalTimeLabel;

    @FXML
    private Button audioVolumeButton, notesVolumeButton, playButton, stopButton, playSkipBackButton,
            playSkipForwardButton, scrollButton, editNotesButton;

    @FXML
    private ImageView audioVolumeButtonImage, notesVolumeButtonImage, playButtonImage,
            stopButtonImage, playSkipBackButtonImage, playSkipForwardButtonImage, editNotesButtonImage, scrollButtonImage;

    @FXML
    private Slider audioVolumeSlider, notesVolumeSlider;

    // Initialization method
    @Override
    public void initialize(URL location, ResourceBundle resources) {
        // Make macOS systems use the system menu bar
        final String os = System.getProperty("os.name");
        if (os != null && os.startsWith("Mac")) {
            menuBar.useSystemMenuBarProperty().set(true);
        }

        // Clear the note rectangles
        NoteRectangle.allNoteRectangles.clear();
        NoteRectangle.noteRectanglesByNoteNumber.clear();

        // Reset note rectangles settings
        NoteRectangle.setIsPaused(isPaused);
        NoteRectangle.setCanEdit(canEditNotes);

        // Set the width and height of the root pane
        masterVBox.prefWidthProperty().bind(rootPane.widthProperty());
        masterVBox.prefHeightProperty().bind(rootPane.heightProperty());

        mainPane.prefWidthProperty().bind(rootPane.widthProperty());
        mainPane.prefHeightProperty().bind(rootPane.heightProperty().subtract(menuBar.heightProperty()));

        // Update attributes
        notePlayerSynth = new NotePlayerSynth(NOTE_PLAYING_INSTRUMENT, MIDI_CHANNEL_NUM);
        notePlayerSequencer = new NotePlayerSequencer();

        // Update spinners' ranges
        SpinnerValueFactory.DoubleSpinnerValueFactory bpmSpinnerFactory =
                new SpinnerValueFactory.DoubleSpinnerValueFactory(
                        BPM_RANGE.getValue0(), BPM_RANGE.getValue1(), 120, 0.1
                );
        SpinnerValueFactory.DoubleSpinnerValueFactory offsetSpinnerFactory =
                new SpinnerValueFactory.DoubleSpinnerValueFactory(
                        OFFSET_RANGE.getValue0(), OFFSET_RANGE.getValue1(), 0, 0.01
                );

        bpmSpinner.setValueFactory(bpmSpinnerFactory);
        offsetSpinner.setValueFactory(offsetSpinnerFactory);

        // Set the choice boxes' choices
        for (String musicKey : MusicUtils.MUSIC_KEYS) musicKeyChoice.getItems().add(musicKey);
        for (String timeSignature : MusicUtils.TIME_SIGNATURES) timeSignatureChoice.getItems().add(timeSignature);

        // Set methods on spinners
        bpmSpinner.valueProperty().addListener((observable, oldValue, newValue) -> updateBPMValue(newValue));
        offsetSpinner.valueProperty().addListener(((observable, oldValue, newValue) -> updateOffsetValue(newValue)));

        bpmSpinner.focusedProperty().addListener((observable, oldValue, newValue) -> {
            if (!newValue) {  // Lost focus
                updateBPMValue(bpmSpinner.getValue());
            }
        });

        offsetSpinner.focusedProperty().addListener((observable, oldValue, newValue) -> {
            if (!newValue) {  // Lost focus
                updateOffsetValue(offsetSpinner.getValue());
            }
        });

        // Set methods on choice box fields
        musicKeyChoice.getSelectionModel().selectedItemProperty().addListener((observable, oldValue, newValue) -> {
            logger.log(Level.FINE, "Changed music key from " + oldValue + " to " + newValue);

            // Update note pane and note labels
            if (isEverythingReady) {
                noteLabels = PlottingStuffHandler.addNoteLabels(
                        notePane, noteLabels, newValue, finalHeight, MIN_NOTE_NUMBER, MAX_NOTE_NUMBER,
                        USE_FANCY_SHARPS_FOR_NOTE_LABELS
                );
            }

            // Update the music key value and music key index
            musicKey = newValue;
            musicKeyIndex = ArrayUtils.findIndex(MusicUtils.MUSIC_KEYS, newValue);
        });

        timeSignatureChoice.getSelectionModel().selectedItemProperty()
                .addListener((observable, oldValue, newValue) -> {
                    logger.log(Level.FINE, "Changed time signature from " + oldValue + " to " + newValue);

                    // Get the old and new beats per bar
                    int oldBeatsPerBar = 0;
                    if (oldValue != null) {
                        oldBeatsPerBar = MusicUtils.TIME_SIGNATURE_TO_BEATS_PER_BAR.get(oldValue);
                    }
                    int newBeatsPerBar = MusicUtils.TIME_SIGNATURE_TO_BEATS_PER_BAR.get(newValue);

                    // Update the beat lines and bar number ellipses, if the spectrogram is ready
                    if (isEverythingReady) {
                        beatLines = PlottingStuffHandler.updateBeatLines(
                                spectrogramPaneAnchor, beatLines, audioDuration, bpm, bpm, offset, offset, finalHeight,
                                oldBeatsPerBar, newBeatsPerBar, PX_PER_SECOND, SPECTROGRAM_ZOOM_SCALE_X
                        );

                        barNumberEllipses = PlottingStuffHandler.updateBarNumberEllipses(
                                barNumberPane, barNumberEllipses, audioDuration, bpm, bpm, offset, offset,
                                barNumberPane.getPrefHeight(), oldBeatsPerBar, newBeatsPerBar, PX_PER_SECOND,
                                SPECTROGRAM_ZOOM_SCALE_X
                        );
                    }

                    // Update the time signature index
                    timeSignatureIndex = ArrayUtils.findIndex(MusicUtils.TIME_SIGNATURES, newValue);

                    // Update the beats per bar
                    beatsPerBar = newBeatsPerBar;
                });

        // Add methods to buttons
        newProjectButton.setOnAction(this::handleNewProject);

        openProjectButton.setOnAction(this::handleOpenProject);

        saveProjectButton.setOnAction(event -> handleSavingProject(false));

        playButton.setOnAction(event -> togglePlayButton());

        stopButton.setOnAction(event -> {
            logger.log(Level.FINE, "Pressed stop button");

            // Seek to beginning of the audio
            try {
                seekToTime(0);
            } catch (InvalidObjectException e) {
                throw new RuntimeException(e);
            }

            // Then trigger pause
            isPaused = togglePaused(false);
        });

        playSkipBackButton.setOnAction(event -> {
            logger.log(Level.FINE, "Pressed skip back button");

            // Seek to the start of the audio
            try {
                seekToTime(0);
            } catch (InvalidObjectException e) {
                throw new RuntimeException(e);
            }

            // Pause the audio
            isPaused = togglePaused(false);
        });

        playSkipForwardButton.setOnAction(event -> {
            logger.log(Level.FINE, "Pressed skip forward button");

            // Seek to the end of the audio
            try {
                seekToTime(audioDuration);
            } catch (InvalidObjectException e) {
                throw new RuntimeException(e);
            }

            // Force the audio to play at the end
            // (This is to avoid a nasty seek to end issue where user needs to click on play button twice)
            isPaused = togglePaused(true);
        });

        scrollButton.setOnAction(event -> toggleScrollButton());

        editNotesButton.setOnAction(event -> toggleEditNotesButton());

        audioVolumeButton.setOnAction(event -> toggleAudioMuteButton());

        notesVolumeButton.setOnAction(event -> toggleNoteMuteButton());

        // Set spectrogram pane mouse event handler
        spectrogramPaneAnchor.addEventHandler(MouseEvent.ANY, new MouseHandler(event -> {
        }, event -> {
            if (isEverythingReady) {
                // Ensure that the click is within the pane
                double clickX = event.getX();
                double clickY = event.getY();

                if (clickX >= spectrogramPaneAnchor.getBoundsInParent().getMinX() &&
                        clickX <= spectrogramPaneAnchor.getBoundsInParent().getMaxX() &&
                        clickY >= spectrogramPaneAnchor.getBoundsInParent().getMinY() &&
                        clickY <= spectrogramPaneAnchor.getBoundsInParent().getMaxY()
                ) {
                    // Compute the frequency that the mouse click would correspond to
                    double estimatedFreq = PlottingHelpers.heightToFreq(
                            clickY, UnitConversionUtils.noteNumberToFreq(MIN_NOTE_NUMBER),
                            UnitConversionUtils.noteNumberToFreq(MAX_NOTE_NUMBER), spectrogramPaneAnchor.getHeight()
                    );

                    // Now estimate the note number
                    int estimatedNoteNum = (int) Math.round(UnitConversionUtils.freqToNoteNumber(estimatedFreq));

                    if (canEditNotes) {
                        if (isPaused) {  // Permit note placement only when paused
                            // Compute the time that the mouse click would correspond to
                            double estimatedTime = clickX / finalWidth * audioDuration;

                            // Determine if it is a left click or a right click
                            if (event.getButton() == MouseButton.PRIMARY) {
                                // Compute the duration of one beat
                                double beatDuration = 60 / bpm;

                                // Ignore any clicks that are too close to the boundary
                                if (estimatedTime > audioDuration - beatDuration ||
                                        estimatedNoteNum < MIN_NOTE_NUMBER + 1 ||
                                        estimatedNoteNum > MAX_NOTE_NUMBER - 1
                                ) return;

                                // Attempt to create a new note rectangle
                                try {
                                    // Create note rectangle
                                    NoteRectangle noteRect = new NoteRectangle(
                                            estimatedTime, beatDuration, estimatedNoteNum
                                    );

                                    // Add the note rectangle to the spectrogram pane
                                    spectrogramPaneAnchor.getChildren().add(noteRect);
                                    logger.log(
                                            Level.FINE,
                                            "Placed note " + estimatedNoteNum + " at " + estimatedTime + " seconds"
                                    );
                                } catch (NoteRectangleCollisionException ignored) {
                                }
                            }
                        }

                    } else {
                        // Play the note
                        try {
                            logger.log(Level.FINE, "Playing " + UnitConversionUtils.noteNumberToNote(
                                    estimatedNoteNum, musicKey, false
                            ));
                            notePlayerSynth.playNoteForDuration(
                                    estimatedNoteNum, NOTE_PLAYING_ON_VELOCITY, NOTE_PLAYING_OFF_VELOCITY,
                                    NOTE_PLAYING_ON_DURATION, NOTE_PLAYING_OFF_DURATION
                            );
                        } catch (InvalidParameterException ignored) {
                        }
                    }
                }
            }
        }));

        // Set clickable progress pane method
        clickableProgressPane.setOnMouseClicked(event -> {
            // Ensure that the click is within the pane
            double clickX = event.getX();
            double clickY = event.getY();

            if (clickX >= clickableProgressPane.getBoundsInParent().getMinX() &&
                    clickX <= clickableProgressPane.getBoundsInParent().getMaxX() &&
                    clickY >= clickableProgressPane.getBoundsInParent().getMinY() &&
                    clickY <= clickableProgressPane.getBoundsInParent().getMaxY()
            ) {
                // Convert the click position to seek time
                double seekTime = clickX / SPECTROGRAM_ZOOM_SCALE_X / PX_PER_SECOND;

                // Seek to that time
                try {
                    seekToTime(seekTime);
                } catch (InvalidObjectException e) {
                    throw new RuntimeException(e);
                }
            }
        });

        // Add methods to menu items
        newProjectMenuItem.setOnAction(this::handleNewProject);

        openProjectMenuItem.setOnAction(this::handleOpenProject);

        saveProjectMenuItem.setOnAction(event -> handleSavingProject(false));

        saveAsMenuItem.setOnAction(event -> handleSavingProject(true));

        preferencesMenuItem.setOnAction(actionEvent -> PreferencesViewController.showPreferencesWindow(settingsFile));

        aboutMenuItem.setOnAction(actionEvent -> AboutViewController.showAboutWindow(settingsFile));

        // Get the projects database
        try {
            projectsDB = new ProjectsDB();
        } catch (SQLException e) {
            throw new RuntimeException(e);
        }
    }

    // Setter methods
    public void setSettingsFile(SettingsFile settingsFile) {
        this.settingsFile = settingsFile;
    }

    // Public methods

    /**
     * Method that sets the theme for the scene.
     */
    public void setThemeOnScene() {
        // Get the theme
        theme = Theme.values()[settingsFile.data.themeEnumOrdinal];

        // Set stylesheets
        rootPane.getStylesheets().clear();  // Reset the stylesheets first before adding new ones

        rootPane.getStylesheets().add(IOMethods.getFileURLAsString("views/css/base.css"));
        rootPane.getStylesheets().add(IOMethods.getFileURLAsString("views/css/" + theme.cssFile));

        // Set graphics
        newProjectButtonImage.setImage(new Image(IOMethods.getFileURLAsString(
                "images/icons/PNGs/" + theme.shortName + "/create.png"
        )));
        openProjectButtonImage.setImage(new Image(IOMethods.getFileURLAsString(
                "images/icons/PNGs/" + theme.shortName + "/folder-open.png"
        )));
        saveProjectButtonImage.setImage(new Image(IOMethods.getFileURLAsString(
                "images/icons/PNGs/" + theme.shortName + "/save.png"
        )));

        playButtonImage.setImage(new Image(IOMethods.getFileURLAsString(
                "images/icons/PNGs/" + theme.shortName + "/play.png"
        )));
        stopButtonImage.setImage(new Image(IOMethods.getFileURLAsString(
                "images/icons/PNGs/" + theme.shortName + "/stop.png"
        )));
        playSkipBackButtonImage.setImage(new Image(IOMethods.getFileURLAsString(
                "images/icons/PNGs/" + theme.shortName + "/play-skip-back.png"
        )));
        playSkipForwardButtonImage.setImage(new Image(IOMethods.getFileURLAsString(
                "images/icons/PNGs/" + theme.shortName + "/play-skip-forward.png"
        )));
        scrollButtonImage.setImage(new Image(IOMethods.getFileURLAsString(
                "images/icons/PNGs/" + theme.shortName + "/footsteps-outline.png"
        )));
        editNotesButtonImage.setImage(new Image(IOMethods.getFileURLAsString(
                "images/icons/PNGs/" + theme.shortName + "/edit-notes-outline.png"
        )));

        audioVolumeButtonImage.setImage(new Image(IOMethods.getFileURLAsString(
                "images/icons/PNGs/" + theme.shortName + "/volume-high.png"
        )));
        notesVolumeButtonImage.setImage(new Image(IOMethods.getFileURLAsString(
                "images/icons/PNGs/" + theme.shortName + "/musical-notes.png"
        )));
    }

    /**
     * Method that sets the audio's volume slider's CSS.
     */
    public void updateAudioVolumeSliderCSS() {
        // Generate the style of the volume slider for the current volume value
        String style = String.format(
                "-fx-background-color: linear-gradient(" +
                        "to right, -slider-filled-colour %f%%, -slider-unfilled-colour %f%%" +
                        ");",
                audioVolume * 100, audioVolume * 100);

        // Apply the style to the volume slider's track (if available)
        StackPane track = (StackPane) audioVolumeSlider.lookup(".track");
        if (track != null) track.setStyle(style);
    }

    /**
     * Method that sets the notes' volume slider's CSS.
     */
    public void updateNotesVolumeSliderCSS() {
        // Generate the style of the notes' volume slider for the current notes' volume value
        double notesVolumePercentage = (double) (notesVolume - 33) / 94 * 100;
        String style = String.format(
                "-fx-background-color: linear-gradient(" +
                        "to right, -slider-filled-colour %f%%, -slider-unfilled-colour %f%%" +
                        ");",
                notesVolumePercentage, notesVolumePercentage);

        // Apply the style to the volume slider's track (if available)
        StackPane track = (StackPane) notesVolumeSlider.lookup(".track");
        if (track != null) track.setStyle(style);
    }

    /**
     * Method that finishes the setting up of the transcription view controller.<br>
     * Note that this method has to be called <b>last</b>, after all other spectrogram things have
     * been set up.
     *
     * @param mainStage          Main stage.
     * @param allAudio           List of all opened <code>Audio</code> objects.
     * @param allSequencers      List of all opened <code>NotePlayerSequencer</code> objects.
     * @param mainViewController Controller object of the main class.
     */
    public void finishSetup(
            Stage mainStage, List<Audio> allAudio, List<NotePlayerSequencer> allSequencers,
            MainViewController mainViewController
    ) {
        // Update attributes
        this.mainStage = mainStage;
        this.mainViewController = mainViewController;

        this.allAudio = allAudio;
        this.allSequencers = allSequencers;

        // Append the current audio and sequencer to the appropriate lists
        this.allAudio.add(audio);
        this.allSequencers.add(notePlayerSequencer);

        // Set choices
        musicKeyChoice.setValue(MusicUtils.MUSIC_KEYS[musicKeyIndex]);
        timeSignatureChoice.setValue(MusicUtils.TIME_SIGNATURES[timeSignatureIndex]);

        // Update spinners' initial values
        updateBPMValue(bpm, true);
        updateOffsetValue(offset, true);

        SpinnerValueFactory.DoubleSpinnerValueFactory bpmSpinnerFactory =
                new SpinnerValueFactory.DoubleSpinnerValueFactory(
                        BPM_RANGE.getValue0(), BPM_RANGE.getValue1(), bpm, 0.1
                );
        SpinnerValueFactory.DoubleSpinnerValueFactory offsetSpinnerFactory =
                new SpinnerValueFactory.DoubleSpinnerValueFactory(
                        OFFSET_RANGE.getValue0(), OFFSET_RANGE.getValue1(), offset, 0.01
                );

        bpmSpinner.setValueFactory(bpmSpinnerFactory);
        offsetSpinner.setValueFactory(offsetSpinnerFactory);

        // Set methods on the volume sliders
        audioVolumeSlider.valueProperty().addListener((observable, oldValue, newValue) -> {
            // Update the audio volume value
            audioVolume = newValue.doubleValue();

            // Change the icon of the audio volume button from mute to non-mute
            if (isAudioMuted) {
                audioVolumeButtonImage.setImage(
                        new Image(IOMethods.getFileURLAsString(
                                "images/icons/PNGs/" + theme.shortName + "/volume-high.png"
                        ))
                );
                isAudioMuted = false;
            }

            // Update audio volume
            try {
                audio.setPlaybackVolume(audioVolume);
            } catch (InvalidObjectException e) {
                throw new RuntimeException(e);
            }

            // Update CSS
            updateAudioVolumeSliderCSS();

            logger.log(Level.FINE, "Changed audio volume from " + oldValue + " to " + newValue);
        });

        notesVolumeSlider.valueProperty().addListener((observable, oldValue, newValue) -> {
            // Update the notes volume value
            notesVolume = newValue.intValue();

            // Change the icon of the notes' volume button from off to on
            if (areNotesMuted) {
                notesVolumeButtonImage.setImage(
                        new Image(IOMethods.getFileURLAsString(
                                "images/icons/PNGs/" + theme.shortName + "/musical-notes.png"
                        ))
                );
                isAudioMuted = false;
            }

            // Update CSS
            updateNotesVolumeSliderCSS();

            logger.log(Level.FINE, "Changed notes volume from " + oldValue + " to " + newValue);
        });

        // Update labels
        totalTimeLabel.setText(UnitConversionUtils.secondsToTimeString(audioDuration));
        currTimeLabel.setText(UnitConversionUtils.secondsToTimeString(currTime));

        // Set keyboard button press/release methods
        mainPane.getScene().addEventFilter(KeyEvent.KEY_PRESSED, this::keyPressEventHandler);
        mainPane.getScene().addEventFilter(KeyEvent.KEY_RELEASED, this::keyReleasedEventHandler);

        // Define the lists note rectangles by note number
        NoteRectangle.defineNoteRectanglesByNoteNumberLists(MAX_NOTE_NUMBER - MIN_NOTE_NUMBER + 1);

        // Report that the transcription view is ready to be shown
        logger.log(Level.INFO, "Transcription view ready to be shown");
    }

    /**
     * Method that makes the transcription view controller use the existing project data, that was
     * supposedly read from a file.
     *
     * @param audtFilePath <b>Absolute</b> path to the file that contained the data.
     * @param audtFileName The name of the AUDT file.
     * @param projectData  The project data.
     */
    public void useExistingData(
            String audtFilePath, String audtFileName, ProjectDataObject projectData
    ) {
        // Set up GUI data
        musicKeyIndex = projectData.guiData.musicKeyIndex;
        timeSignatureIndex = projectData.guiData.timeSignatureIndex;
        bpm = projectData.guiData.bpm;
        offset = projectData.guiData.offsetSeconds;
        audioVolume = projectData.guiData.playbackVolume;
        currTime = projectData.guiData.currTimeInMS / 1000.;

        // Set the music notes data attribute
        this.musicNotesData = projectData.musicNotesData;

        // Set the AudiTranscribe file's file path and file name
        this.audtFilePath = audtFilePath;
        this.audtFileName = audtFileName;

        // Set up Q-Transform data and audio data
        try {
            setAudioAndSpectrogramData(projectData.qTransformData, projectData.audioData);
        } catch (IOException | UnsupportedAudioFileException e) {
            Popups.showExceptionAlert(
                    "Error loading audio data.",
                    "An error occurred when loading the audio data. Does the audio file " +
                            "still exist at the original location?",
                    e
            );
            throw new RuntimeException(e);
        }

        // Update music key and beats per bar
        musicKey = MusicUtils.MUSIC_KEYS[musicKeyIndex];
        beatsPerBar = MusicUtils.TIME_SIGNATURE_TO_BEATS_PER_BAR.get(MusicUtils.TIME_SIGNATURES[timeSignatureIndex]);

        // Attempt to add this project to the projects' database
        try {
            if (!projectsDB.checkIfProjectExists(audtFilePath)) {
                // Insert the record into the database
                projectsDB.insertProjectRecord(audtFilePath, audtFileName);
            }
        } catch (SQLException e) {
            throw new RuntimeException(e);
        }
    }

    /**
     * Method that sets the audio and spectrogram data for the transcription view controller.<br>
     * This method uses the actual audio file to do the setting of the data.
     *
     * @param audioObj An <code>Audio</code> object that contains audio data.
     */
    public void setAudioAndSpectrogramData(Audio audioObj) {
        // Set attributes
        audio = audioObj;
        audioFileName = audioObj.getAudioFileName();
        audioDuration = audio.getDuration();
        sampleRate = audio.getSampleRate();

        // Generate spectrogram image based on newly generated magnitude data
        CustomTask<WritableImage> spectrogramTask = new CustomTask<>("Generate Spectrogram") {
            @Override
            protected WritableImage call() throws IOException {
                // Define a spectrogram object
                Spectrogram spectrogram = new Spectrogram(
                        audio, MIN_NOTE_NUMBER, MAX_NOTE_NUMBER, BINS_PER_OCTAVE, SPECTROGRAM_HOP_LENGTH, PX_PER_SECOND,
                        NUM_PX_PER_OCTAVE, this
                );

                // Obtain the raw spectrogram magnitudes
                double[][] magnitudes = spectrogram.getSpectrogramMagnitudes(
                        WindowFunction.values()[settingsFile.data.windowFunctionEnumOrdinal]
                );

                // Update attributes
                this.setMessage("Compressing spectrogram data...");
                Triplet<Byte[], Double, Double> conversionTuple =
                        QTransformDataObject.qTransformMagnitudesToByteData(magnitudes, this);

                qTransformBytes = TypeConversionUtils.toByteArray(conversionTuple.getValue0());
                minQTransformMagnitude = conversionTuple.getValue1();
                maxQTransformMagnitude = conversionTuple.getValue2();

                // Generate spectrogram
                return spectrogram.generateSpectrogram(
                        magnitudes,
                        ColourScale.values()[settingsFile.data.colourScaleEnumOrdinal]
                );
            }
        };

        // Estimate BPM based on the audio samples
        CustomTask<Double> bpmTask = new CustomTask<>("Estimate BPM") {
            @Override
            protected Double call() {
                return BPMEstimator.estimate(audio.getMonoSamples(), sampleRate).get(0);  // Assume we take fist element
            }
        };

        // Set up tasks
        setupSpectrogramTask(spectrogramTask, "Generating spectrogram...");
        setupBPMEstimationTask(bpmTask);

        // Start the tasks
        startTasks(spectrogramTask, bpmTask);
    }

    /**
     * Method that sets the audio and spectrogram data for the transcription view controller.<br>
     * This method uses existing data (provided in <code>qTransformData</code> and
     * <code>audioData</code>) to do the setting of the data.
     *
     * @param qTransformData The Q-Transform data that will be used to set the spectrogram data.
     * @param audioData      The audio data that will be used in both the spectrogram data and
     *                       the audio data.
     * @throws UnsupportedAudioFileException If the audio file path that was provided in
     *                                       <code>audioData</code> points to an invalid audio file.
     * @throws IOException                   If the audio file path that was provided in
     *                                       <code>audioData</code> points to a file that is invalid
     *                                       (or does not exist).
     */
    public void setAudioAndSpectrogramData(
            QTransformDataObject qTransformData, AudioDataObject audioData
    ) throws UnsupportedAudioFileException, IOException {
        // Set attributes
        compressedMP3Bytes = audioData.compressedMP3Bytes;
        sampleRate = audioData.sampleRate;
        audioDuration = audioData.totalDurationInMS / 1000.;
        audioFileName = audioData.audioFileName;

        qTransformBytes = qTransformData.qTransformBytes;
        minQTransformMagnitude = qTransformData.minMagnitude;
        maxQTransformMagnitude = qTransformData.maxMagnitude;

        // Decompress the MP3 bytes
        byte[] rawMP3Bytes = LZ4.lz4Decompress(compressedMP3Bytes);

        // Ensure that the temporary directory exists
        IOMethods.createFolder(IOConstants.TEMP_FOLDER);
        logger.log(Level.FINE, "Temporary folder created: " + IOConstants.TEMP_FOLDER);

        // Create an empty MP3 file in the temporary directory
        File auxiliaryMP3File = new File(IOConstants.TEMP_FOLDER + "temp-1.mp3");
        IOMethods.createFile(auxiliaryMP3File.getAbsolutePath());

        // Write the raw MP3 bytes into a temporary file
        FileOutputStream fos = new FileOutputStream(auxiliaryMP3File);
        fos.write(rawMP3Bytes);
        fos.close();

        // Define a new audio converter
        AudioConverter audioConverter = new AudioConverter(settingsFile.data.ffmpegInstallationPath);

        // Generate the output path to the MP3 file
        String outputPath = IOConstants.TEMP_FOLDER + "temp-2.wav";

        // Convert the auxiliary MP3 file to a WAV file
        outputPath = audioConverter.convertAudio(auxiliaryMP3File, outputPath);

        // Read the newly created WAV file
        File auxiliaryWAVFile = new File(outputPath);

        // Create the `Audio` object
        audio = new Audio(
                auxiliaryWAVFile, audioFileName, AudioProcessingMode.PLAYBACK_ONLY
        );

        // Update the raw MP3 bytes of the audio object
        audio.setRawMP3Bytes(rawMP3Bytes);  // This is to reduce the time needed to save the file later

        // Delete the temporary files
        IOMethods.deleteFile(auxiliaryMP3File.getAbsolutePath());
        IOMethods.deleteFile(auxiliaryWAVFile.getAbsolutePath());

        // Update the audio object's duration
        // (The `MediaPlayer` duration cannot be trusted)
        audio.setDuration(audioDuration);

        // Convert the bytes back into magnitude data
        double[][] magnitudes = QTransformDataObject.byteDataToQTransformMagnitudes(
                qTransformBytes, minQTransformMagnitude, maxQTransformMagnitude
        );

        // Generate spectrogram image based on existing magnitude data
        CustomTask<WritableImage> spectrogramTask = new CustomTask<>("Load Spectrogram") {
            @Override
            protected WritableImage call() {
                Spectrogram spectrogram = new Spectrogram(
                        MIN_NOTE_NUMBER, MAX_NOTE_NUMBER, BINS_PER_OCTAVE, SPECTROGRAM_HOP_LENGTH, PX_PER_SECOND,
                        NUM_PX_PER_OCTAVE, sampleRate, audioDuration, this
                );
                return spectrogram.generateSpectrogram(
                        magnitudes,
                        ColourScale.values()[settingsFile.data.colourScaleEnumOrdinal]
                );
            }
        };

        // Set up the spectrogram task
        setupSpectrogramTask(spectrogramTask, "Loading spectrogram...");

        // Start the tasks
        startTasks(spectrogramTask);
    }

    /**
     * Method that updates the scrolling of the page to center the playhead.
     *
     * @param newPosX New X position.
     * @param width   Width of the spectrogram pane.
     */
    public void updateScrollPosition(double newPosX, double width) {
        // Get the 'half width' of the spectrogram area
        double spectrogramAreaHalfWidth = width / 2;

        // Set the H-value of the spectrogram pane
        if (newPosX <= spectrogramAreaHalfWidth) {
            // If the `newPosX` is within the first 'half width' of the initial screen, do not scroll
            spectrogramPane.setHvalue(0);

        } else if (newPosX >= finalWidth - spectrogramAreaHalfWidth) {
            // If the `newPoxX` is within the last 'half width' of the entire spectrogram area, keep the scrolling to
            // the end
            spectrogramPane.setHvalue(1);
        } else {
            // Otherwise, update the H-value accordingly so that the view is centered on the playhead
            spectrogramPane.setHvalue(
                    (newPosX - spectrogramAreaHalfWidth) / (finalWidth - 2 * spectrogramAreaHalfWidth)
            );
        }
    }

    /**
     * Method that handles the things to do when the scene is to be closed.
     */
    public void handleSceneClosing() {
        // Stop the audio playing
        try {
            audio.stop();
        } catch (InvalidObjectException e) {
            throw new RuntimeException(e);
        }

<<<<<<< HEAD
        // Clear the note rectangles
        NoteRectangle.allNoteRectangles.clear();

        // Shutdown the scheduler
        scheduler.shutdown();

        // Stop and close the note player sequencer
        notePlayerSequencer.stop();
        notePlayerSequencer.close();
=======
        // Shutdown the schedulers
        scheduler.shutdown();
        autosaveScheduler.shutdown();
>>>>>>> aae84e29
    }

    // Private methods

    /**
     * Helper method that seeks to the specified time.
     *
     * @param seekTime Time to seek to.
     * @throws InvalidObjectException If the <code>MediaPlayer</code> object was not defined in the
     *                                audio object.
     */
    private void seekToTime(double seekTime) throws InvalidObjectException {
        // Ensure that the `seekTime` stays within range
        if (seekTime < 0 && currTime <= 0) return;  // Do nothing in this case
        else if (seekTime < 0) seekTime = 0;

        if (seekTime > audioDuration && currTime >= audioDuration) return;  // Do nothing in this case
        else if (seekTime > audioDuration) {
            seekTime = audioDuration;

            // Handle weird case where the audio should switch from paused to play for a second to prevent the
            // double-clicking of the pause button on the next iteration
            if (isPaused) isPaused = togglePaused(true);
        }

        // Update the start time of the audio
        // (Do this so that when the player resumes out of a stop state it will start here)
        audio.setAudioStartTime(seekTime);

        // Set the playback time
        // (We do this after updating start time to avoid pesky seeking issues)
        audio.setAudioPlaybackTime(seekTime);

        // Update note sequencer current time
        if (!areNotesMuted) {
            if (!notePlayerSequencer.getSequencer().isRunning() && !isPaused) {  // Not running but unpaused
                notePlayerSequencer.play(seekTime + NOTE_PLAYING_DELAY_OFFSET);
            } else {
                notePlayerSequencer.setCurrTime(seekTime + NOTE_PLAYING_DELAY_OFFSET);
            }
        }

        // Update the current time and current time label
        currTime = seekTime;
        currTimeLabel.setText(UnitConversionUtils.secondsToTimeString(seekTime));

        // Update coloured progress pane and playhead line
        double newXPos = seekTime * PX_PER_SECOND * SPECTROGRAM_ZOOM_SCALE_X;

        colouredProgressPane.setPrefWidth(newXPos);
        if (isEverythingReady) PlottingStuffHandler.updatePlayheadLine(playheadLine, newXPos);

        logger.log(Level.FINE, "Seeked to " + seekTime + " seconds");
    }

    /**
     * Helper method that helps open a new project.
     *
     * @param event Event that triggered this function.
     */
    private void handleNewProject(Event event) {
        // Do not do anything if the button is disabled
        if (newProjectButton.isDisabled()) return;

        // Pause the current audio
        isPaused = togglePaused(false);

        // Stop note sequencer playback
        notePlayerSequencer.stop();

        // Get the current window
        Window window = rootPane.getScene().getWindow();

        // Get user to select an audio file
        FileChooser.ExtensionFilter extFilter = new FileChooser.ExtensionFilter(
                "Audio files (*.wav, *.mp3, *.flac, *.aif, *.aiff)",
                "*.wav", "*.mp3", "*.flac", "*.aif", "*.aiff"
        );
        File file = ProjectIOHandlers.getFileFromFileDialog(window, extFilter);

        // If a file was selected, stop the audio completely
        if (file != null) {
            try {
                audio.stop();
            } catch (InvalidObjectException e) {
                throw new RuntimeException(e);
            }
        }

        // Create the new project
        ProjectIOHandlers.newProject(
                mainStage, (Stage) window, file, settingsFile, allAudio, allSequencers,
                mainViewController
        );
    }

    /**
     * Helper method that helps open an existing project.
     *
     * @param event Event that triggered this function.
     */
    private void handleOpenProject(Event event) {
        // Do not do anything if the button is disabled
        if (openProjectButton.isDisabled()) return;

        // Pause the current audio
        isPaused = togglePaused(false);

        // Stop note sequencer playback
        notePlayerSequencer.stop();

        // Get the current window
        Window window = rootPane.getScene().getWindow();

        // Get user to select an AUDT file
        FileChooser.ExtensionFilter extFilter = new FileChooser.ExtensionFilter(
                "AudiTranscribe files (*.audt)", "*.audt"
        );
        File file = ProjectIOHandlers.getFileFromFileDialog(window, extFilter);

        // If a file was selected, stop the audio completely
        if (file != null) {
            try {
                audio.stop();
            } catch (InvalidObjectException e) {
                throw new RuntimeException(e);
            }
        }

        // Open the existing project
        ProjectIOHandlers.openProject(
                mainStage, (Stage) window, file, settingsFile, allAudio, allSequencers,
                mainViewController);
    }

    /**
     * Helper method that handles the saving of the project.
     *
     * @param forceChooseFile Boolean whether to force the user to choose a file.
     */
    private void handleSavingProject(boolean forceChooseFile) {
        // Do not do anything if the button is disabled
        if (saveProjectButton.isDisabled()) return;

        // Allow user to select save location
        String saveDest, saveName;

        if (audtFilePath == null || forceChooseFile) {
            logger.log(Level.FINE, "AUDT file destination not yet set; asking now");

            // Get current window
            Window window = rootPane.getScene().getWindow();

            // Ask user to choose a file
            FileChooser fileChooser = new FileChooser();
            File file = fileChooser.showSaveDialog(window);

            // If operation was cancelled return
            if (file == null) return;

            // Set the actual destination to save the file
            saveDest = file.getAbsolutePath();
            saveName = file.getName();

            if (!saveDest.toLowerCase().endsWith(".audt")) saveDest += ".audt";
            if (!saveName.toLowerCase().endsWith(".audt")) saveName += ".audt";

            // Update the file path and file name
            if (audtFilePath == null) {
                audtFilePath = saveDest;
                audtFileName = saveName;
            }

            logger.log(Level.FINE, "AUDT file destination set to " + saveDest);
        } else {
            // Use the existing file path and file name
            saveDest = audtFilePath;
            saveName = audtFileName;

            logger.log(Level.FINE, "Saving " + saveName + " to " + saveDest);
        }

        // Set up task to run in alternate thread
        String finalSaveDest = saveDest;
        CustomTask<Void> task = new CustomTask<>("Save Project") {
            @Override
            protected Void call() throws Exception {
                // Compress the raw MP3 bytes
                if (compressedMP3Bytes == null) {
                    try {
                        compressedMP3Bytes = LZ4.lz4Compress(
                                audio.wavBytesToMP3Bytes(settingsFile.data.ffmpegInstallationPath), this
                        );
                    } catch (IOException e) {
                        throw new RuntimeException(e);
                    }
                }

                // Get data from the note rectangles
                int numRectangles = NoteRectangle.allNoteRectangles.size();
                double[] timesToPlaceRectangles = new double[numRectangles];
                double[] noteDurations = new double[numRectangles];
                int[] noteNums = new int[numRectangles];

                for (int i = 0; i < numRectangles; i++) {
                    NoteRectangle noteRectangle = NoteRectangle.allNoteRectangles.get(i);
                    timesToPlaceRectangles[i] = noteRectangle.getNoteOnsetTime();
                    noteDurations[i] = noteRectangle.getNoteDuration();
                    noteNums[i] = noteRectangle.noteNum;
                }

                // Package all the current data into a `ProjectDataObject`
                logger.log(Level.INFO, "Packaging data for saving");
                QTransformDataObject qTransformData = new QTransformDataObject(
                        qTransformBytes, minQTransformMagnitude, maxQTransformMagnitude
                );
                AudioDataObject audioData = new AudioDataObject(
                        compressedMP3Bytes, sampleRate, (int) audioDuration * 1000,
                        audioFileName);
                GUIDataObject guiData = new GUIDataObject(
                        musicKeyIndex, timeSignatureIndex, bpm, offset, audioVolume,
                        (int) currTime * 1000
                );
                MusicNotesDataObject musicNotesData = new MusicNotesDataObject(
                        timesToPlaceRectangles, noteDurations, noteNums
                );

                ProjectDataObject projectData = new ProjectDataObject(
                        qTransformData, audioData, guiData, musicNotesData
                );

                // Save the project
                ProjectIOHandlers.saveProject(finalSaveDest, projectData);
                logger.log(Level.INFO, "File saved");
                return null;
            }
        };

        // Link the progress of the task with the progress bar
        progressBarHBox.setVisible(true);
        progressBar.progressProperty().bind(task.progressProperty());
        progressLabel.setText("Saving file...");

        // Methods to run after task succeeded
        task.setOnSucceeded(event -> {
            // Update the project file list
            try {
                if (!projectsDB.checkIfProjectExists(audtFilePath)) {
                    // Insert the record into the database
                    projectsDB.insertProjectRecord(audtFilePath, audtFileName);
                }
            } catch (SQLException e) {
                throw new RuntimeException(e);
            }

            // Hide the progress box
            progressBarHBox.setVisible(false);
        });

        // Start new thread to save the file
        Thread thread = new Thread(task);
        thread.setDaemon(true);
        thread.start();
    }

    /**
     * Helper method that toggles the paused state.
     *
     * @param isPaused Old paused state.
     * @return New paused state.
     */
    private boolean togglePaused(boolean isPaused) {
        if (isPaused) {  // Is currently paused; want to make audio play
            // Change the icon of the play button from the play icon to the paused icon
            // (So that the user knows that the next interaction with button will pause audio)
            playButtonImage.setImage(new Image(IOMethods.getFileURLAsString(
                    "images/icons/PNGs/" + theme.shortName + "/pause.png"
            )));

            // Unpause the audio (i.e. play the audio)
            try {
                audio.play();
            } catch (InvalidObjectException e) {
                throw new RuntimeException(e);
            }

        } else {  // Is currently playing; want to make audio pause
            // Change the icon of the play button from the paused icon to the play icon
            // (So that the user knows that the next interaction with button will play audio)
            playButtonImage.setImage(new Image(IOMethods.getFileURLAsString(
                    "images/icons/PNGs/" + theme.shortName + "/play.png"
            )));

            // Pause the audio
            try {
                audio.pause();
            } catch (InvalidObjectException e) {
                throw new RuntimeException(e);
            }

            // Stop note sequencer playback
            notePlayerSequencer.stop();
        }

        // Toggle paused state for note rectangles
        NoteRectangle.setIsPaused(!isPaused);

        // Return the toggled version of the `isPaused` flag
        logger.log(
                Level.FINE,
                "Toggled pause state; now is" + (!isPaused ? "paused" : "playing")
        );
        return !isPaused;
    }

    /**
     * Helper method that helps update the needed things when the BPM value is to be updated.
     *
     * @param newBPM      New BPM value.
     * @param forceUpdate Whether to force an update to the BPM value.
     */
    private void updateBPMValue(double newBPM, boolean forceUpdate) {
        // Get the previous BPM value
        double oldBPM = forceUpdate ? -1 : bpm;

        // These can only be called when the spectrogram is ready to be shown
        if (isEverythingReady) {
            // Update the beat lines
            beatLines = PlottingStuffHandler.updateBeatLines(
                    spectrogramPaneAnchor, beatLines, audioDuration, oldBPM, newBPM, offset, offset, finalHeight,
                    beatsPerBar, beatsPerBar, PX_PER_SECOND, SPECTROGRAM_ZOOM_SCALE_X
            );

            // Update the bar number ellipses
            barNumberEllipses = PlottingStuffHandler.updateBarNumberEllipses(
                    barNumberPane, barNumberEllipses, audioDuration, oldBPM, newBPM, offset, offset,
                    barNumberPane.getPrefHeight(), beatsPerBar, beatsPerBar, PX_PER_SECOND, SPECTROGRAM_ZOOM_SCALE_X
            );
        }

        // Update the BPM value
        if (!forceUpdate) {
            logger.log(Level.FINE, "Updated BPM value from " + bpm + " to " + newBPM);
        } else {
            logger.log(Level.FINE, "Force update BPM value to " + newBPM);
        }
        bpm = newBPM;
    }

    /**
     * Helper method that helps update the needed things when the BPM value is to be updated.
     *
     * @param newBPM New BPM value.
     */
    private void updateBPMValue(double newBPM) {
        updateBPMValue(newBPM, false);
    }

    /**
     * Helper method that helps update the needed things when the offset value is to be updated.
     *
     * @param newOffset   New offset value.
     * @param forceUpdate Whether to force an update to the offset value.
     */
    private void updateOffsetValue(double newOffset, boolean forceUpdate) {
        // Get the previous offset value
        double oldOffset = forceUpdate ? OFFSET_RANGE.getValue0() - 1 : offset;  // Make it 1 less than permitted

        // These can only be called when the spectrogram is ready to be shown
        if (isEverythingReady) {
            // Update the beat lines
            beatLines = PlottingStuffHandler.updateBeatLines(
                    spectrogramPaneAnchor, beatLines, audioDuration, bpm, bpm, oldOffset, newOffset, finalHeight,
                    beatsPerBar, beatsPerBar, PX_PER_SECOND, SPECTROGRAM_ZOOM_SCALE_X
            );

            // Update the bar number ellipses
            barNumberEllipses = PlottingStuffHandler.updateBarNumberEllipses(
                    barNumberPane, barNumberEllipses, audioDuration, bpm, bpm, oldOffset, newOffset,
                    barNumberPane.getPrefHeight(), beatsPerBar, beatsPerBar, PX_PER_SECOND, SPECTROGRAM_ZOOM_SCALE_X
            );
        }

        // Update the offset value
        if (!forceUpdate) {
            logger.log(Level.FINE, "Updated offset value from " + offset + " to " + newOffset);
        } else {
            logger.log(Level.FINE, "Force update offset value to " + newOffset);
        }
        offset = newOffset;
    }

    /**
     * Helper method that helps update the needed things when the offset value is to be updated.
     *
     * @param newOffset New offset value.
     */
    private void updateOffsetValue(double newOffset) {
        updateOffsetValue(newOffset, false);
    }

    /**
     * Helper method that starts the spectrogram generation task.
     *
     * @param task    The task to start.
     * @param message Message to display at the side of the progress bar.
     */
    private void setupSpectrogramTask(CustomTask<WritableImage> task, String message) {
        // Set the task's message
        task.setMessage(message);

        // Set task completion listener
        task.setOnSucceeded(event -> {
            // Define a variable for the image
            WritableImage image = task.getValue();

            // Get the final width and height
            finalWidth = image.getWidth() * SPECTROGRAM_ZOOM_SCALE_X;
            finalHeight = image.getHeight() * SPECTROGRAM_ZOOM_SCALE_Y;

            // Fix panes' properties
            leftPane.setFitToWidth(true);
            leftPaneAnchor.setPrefHeight(finalHeight);

            spectrogramPaneAnchor.setPrefWidth(finalWidth);
            spectrogramPaneAnchor.setPrefHeight(finalHeight);

            bottomPane.setFitToHeight(true);
            bottomPaneAnchor.setPrefWidth(finalWidth);

            clickableProgressPane.setPrefWidth(finalWidth);
            colouredProgressPane.setPrefWidth(0);

            // Set scrolling for panes
            leftPane.vvalueProperty().bindBidirectional(spectrogramPane.vvalueProperty());
            bottomPane.hvalueProperty().bindBidirectional(spectrogramPane.hvalueProperty());

            // Add the playhead line
            playheadLine = PlottingStuffHandler.createPlayheadLine(finalHeight);
            spectrogramPaneAnchor.getChildren().add(playheadLine);

            // Create a constantly-executing service for playback functionality
            scheduler = Executors.newScheduledThreadPool(0, runnable -> {
                Thread thread = Executors.defaultThreadFactory().newThread(runnable);
                thread.setDaemon(true);  // Make it so that it can shut down gracefully by placing it in background
                return thread;
            });
            scheduler.scheduleAtFixedRate(() -> {
                // Nothing really changes if the audio is paused
                if (!isPaused) {
                    // Get the current audio time
                    try {
                        currTime = audio.getCurrAudioTime();
                    } catch (InvalidObjectException e) {
                        throw new RuntimeException(e);
                    }

                    // Update the current time label
                    Platform.runLater(() -> currTimeLabel.setText(UnitConversionUtils.secondsToTimeString(currTime)));

                    // Update coloured progress pane and playhead line
                    double newPosX = currTime * PX_PER_SECOND * SPECTROGRAM_ZOOM_SCALE_X;
                    colouredProgressPane.setPrefWidth(newPosX);
                    PlottingStuffHandler.updatePlayheadLine(playheadLine, newPosX);

                    // Check if the current time has exceeded and is not paused
                    if (currTime >= audioDuration) {
                        logger.log(
                                Level.FINE,
                                "Playback reached end of audio, will start from beginning upon play"
                        );

                        // Pause the audio
                        isPaused = togglePaused(false);

                        // Specially update the start time to 0
                        // (Because the `seekToTime` method would have set it to the end, which is not what we want)
                        try {
                            audio.setAudioStartTime(0);
                        } catch (InvalidObjectException e) {
                            throw new RuntimeException(e);
                        }

                        // We need to do this so that the status is set to paused
                        try {
                            audio.stop();
                            audio.pause();
                        } catch (InvalidObjectException e) {
                            throw new RuntimeException(e);
                        }
                    }

                    // Update scrolling
                    if (scrollToPlayhead) {
                        updateScrollPosition(newPosX, spectrogramPane.getWidth());
                    }
                }
            }, 0, UPDATE_PLAYBACK_SCHEDULER_PERIOD, TimeUnit.MILLISECONDS);

            // Create another constantly-executing service for autosaving
            autosaveScheduler = Executors.newScheduledThreadPool(0, runnable -> {
                Thread thread = Executors.defaultThreadFactory().newThread(runnable);
                thread.setDaemon(true);
                return thread;
            });
            autosaveScheduler.scheduleAtFixedRate(() -> Platform.runLater(() -> {
                if (audtFilePath != null) {
                    handleSavingProject(false);
                    logger.log(Level.INFO, "Autosaved project");
                } else {
                    logger.log(Level.INFO, "Autosave skipped, no project loaded");
                }
            }), settingsFile.data.autosaveInterval, settingsFile.data.autosaveInterval, TimeUnit.MINUTES);

            // Set image on the spectrogram area
            spectrogramImage.setFitHeight(finalWidth);
            spectrogramImage.setFitWidth(finalHeight);
            spectrogramImage.setImage(image);

            // Add note labels and note lines
            noteLabels = PlottingStuffHandler.addNoteLabels(
                    notePane, noteLabels, musicKey, finalHeight, MIN_NOTE_NUMBER, MAX_NOTE_NUMBER,
                    USE_FANCY_SHARPS_FOR_NOTE_LABELS
            );
            PlottingStuffHandler.addNoteLines(spectrogramPaneAnchor, finalHeight, MIN_NOTE_NUMBER, MAX_NOTE_NUMBER);

            // Add the beat lines and bar number ellipses
            beatLines = PlottingStuffHandler.getBeatLines(
                    bpm, beatsPerBar, PX_PER_SECOND, finalHeight, audioDuration, offset, SPECTROGRAM_ZOOM_SCALE_X
            );
            PlottingStuffHandler.addBeatLines(spectrogramPaneAnchor, beatLines);

            barNumberEllipses = PlottingStuffHandler.getBarNumberEllipses(
                    bpm, beatsPerBar, PX_PER_SECOND, barNumberPane.getPrefHeight(), audioDuration, offset,
                    SPECTROGRAM_ZOOM_SCALE_X
            );
            PlottingStuffHandler.addBarNumberEllipses(barNumberPane, barNumberEllipses);

            // Set the current octave rectangle
            currentOctaveRectangle = PlottingStuffHandler.addCurrentOctaveRectangle(
                    notePane, finalHeight, octaveNum, MIN_NOTE_NUMBER, MAX_NOTE_NUMBER
            );

            // Resize spectrogram image pane
            // (We do this at the end to ensure that the image is properly placed)
            spectrogramImage.setFitWidth(finalWidth);
            spectrogramImage.setFitHeight(finalHeight);

            // Resize spectrogram pane
            spectrogramPane.setPrefWidth(finalWidth);
            spectrogramPane.setPrefHeight(finalHeight);

            // Set `NoteRectangle` static attributes
            NoteRectangle.setSpectrogramWidth(finalWidth);
            NoteRectangle.setSpectrogramHeight(finalHeight);
            NoteRectangle.setMinNoteNum(MIN_NOTE_NUMBER);
            NoteRectangle.setMaxNoteNum(MAX_NOTE_NUMBER);
            NoteRectangle.setTotalDuration(audioDuration);

            // Settle layout of the main pane
            mainPane.layout();

            // Show the spectrogram from the middle
            spectrogramPane.setVvalue(0.5);

            // Update volume sliders
            audioVolumeSlider.setValue(audioVolume);
            notesVolumeSlider.setValue(notesVolume);
            updateAudioVolumeSliderCSS();
            updateNotesVolumeSliderCSS();

            // Ensure main pane is in focus
            rootPane.requestFocus();

            // Mark the task as completed and report that the transcription view is ready to be shown
            markTaskAsCompleted(task);
            logger.log(Level.INFO, "Spectrogram for " + audioFileName + " ready to be shown");
        });
    }

    /**
     * Helper method that starts the BPM estimation task.
     *
     * @param task The task to start.
     */
    private void setupBPMEstimationTask(CustomTask<Double> task) {
        // Set the task's message
        task.setMessage("Estimating tempo...");

        // Set task completion listener
        task.setOnSucceeded(event -> {
            // Update the BPM value
            updateBPMValue(MathUtils.round(task.getValue(), 1));

            // Update BPM spinner initial value
            bpmSpinner.setValueFactory(new SpinnerValueFactory.DoubleSpinnerValueFactory(
                    BPM_RANGE.getValue0(), BPM_RANGE.getValue1(), bpm, 0.1
            ));

            // Mark the task as completed
            markTaskAsCompleted(task);
            logger.log(Level.INFO, "BPM estimation task complete");
        });
    }

    /**
     * Helper method that starts all the transcription view tasks.
     *
     * @param tasks The tasks to start.
     */
    private void startTasks(CustomTask<?>... tasks) {
        // Create a task that starts the tasks
        CustomTask<Boolean> masterTask = new CustomTask<>() {
            @Override
            protected Boolean call() {
                // Define a worker thread pool
                ExecutorService executor = Executors.newFixedThreadPool(
                        tasks.length, runnable -> {
                            Thread thread = Executors.defaultThreadFactory().newThread(runnable);
                            thread.setDaemon(true);  // Place thread in background so it can shut down gracefully
                            return thread;
                        }
                );

                // Convert the array of tasks into a list of tasks
                Collection<CustomTask<?>> taskList = List.of(tasks);

                taskList.forEach(task -> task.setOnFailed(event -> {
                    // Log the error
                    logger.log(
                            Level.SEVERE,
                            "Task \"" + task.name + "\" failed: " + task.getException().getMessage()
                    );
                    task.getException().printStackTrace();

                    // Show error dialog
                    Popups.showExceptionAlert(
                            "An Error Occurred",
                            "Task \"" + task.name + "\" failed.",
                            (Exception) task.getException()
                    );
                }));

                // Add all tasks to the ongoing tasks queue
                ongoingTasks.addAll(taskList);

                // Update the progress bar section
                markTaskAsCompleted(null);

                // Execute all tasks
                taskList.forEach(executor::execute);
                logger.log(Level.INFO, "Started all transcription view tasks");

                // Await for all tasks' completion
                executor.shutdown();  // Prevent new tasks from being submitted

                boolean hasTerminated;
                try {
                    hasTerminated = executor.awaitTermination(Long.MAX_VALUE, TimeUnit.SECONDS);
                } catch (InterruptedException e) {
                    throw new RuntimeException(e);
                }

                logger.log(Level.INFO, "All tasks have finished");
                return hasTerminated;
            }
        };
        masterTask.setOnSucceeded(event -> {
            // Check if all tasks are completed
            if (masterTask.getValue()) {
                // Update the `isEverythingReady` flag
                isEverythingReady = true;

                // Update playhead position
                try {
                    seekToTime(currTime);
                    updateScrollPosition(
                            currTime * PX_PER_SECOND * SPECTROGRAM_ZOOM_SCALE_X,
                            spectrogramPane.getWidth()
                    );
                } catch (InvalidObjectException e) {
                    throw new RuntimeException(e);
                }

                // Set up note rectangles
                if (musicNotesData != null) {
                    int numNoteRectangles = musicNotesData.noteNums.length;
                    for (int i = 0; i < numNoteRectangles; i++) {
                        // Get the note rectangle data
                        double timeToPlaceRectangle = musicNotesData.timesToPlaceRectangles[i];
                        double noteDuration = musicNotesData.noteDurations[i];
                        int noteNum = musicNotesData.noteNums[i];

                        // Attempt to create a new note rectangle
                        try {
                            // Create the note rectangle
                            NoteRectangle noteRect = new NoteRectangle(timeToPlaceRectangle, noteDuration, noteNum);

                            // Add the note rectangle to the spectrogram pane
                            spectrogramPaneAnchor.getChildren().add(noteRect);

                            logger.log(
                                    Level.FINE,
                                    "Loaded note " + noteNum + " with " + noteDuration + " seconds duration at " +
                                            timeToPlaceRectangle + " seconds"
                            );
                        } catch (NoteRectangleCollisionException ignored) {
                        }
                    }
                }

                // Reset the sequencer
                notePlayerSequencer.stop();

                // Enable all disabled nodes
                Node[] disabledNodes = new Node[]{
                        // Top Hbox
                        newProjectButton, openProjectButton, saveProjectButton,
                        musicKeyChoice, bpmSpinner, timeSignatureChoice, offsetSpinner,

                        // Bottom Hbox
                        audioVolumeButton, audioVolumeSlider, notesVolumeButton, notesVolumeSlider,
                        playButton, stopButton, playSkipBackButton, playSkipForwardButton,
                        scrollButton, editNotesButton
                };

                for (Node node : disabledNodes) {
                    node.setDisable(false);
                }
            }
        });

        // Start the thread
        Thread masterThread = new Thread(masterTask);
        masterThread.setDaemon(true);
        masterThread.start();
    }

    /**
     * Helper method that marks a task as completed and handles the ongoing tasks list.
     *
     * @param completedTask The completed task.
     */
    private void markTaskAsCompleted(CustomTask<?> completedTask) {
        // Get the current task that is being processed
        CustomTask<?> currentTask = ongoingTasks.peek();

        // Remove the completed task from the ongoing tasks queue
        if (completedTask != null) ongoingTasks.remove(completedTask);

        // Update the progress bar section if the completed task is the current task or if the current task is `null`
        if (completedTask == null || currentTask == completedTask) {
            // Check if there are any tasks left in the queue
            if (ongoingTasks.size() != 0) {
                // Get the next task in the queue
                currentTask = ongoingTasks.peek();

                // Update the progress section
                progressBar.progressProperty().bind(currentTask.progressProperty());
                progressLabel.textProperty().bind(currentTask.messageProperty());

            } else {
                // Hide the progress bar section
                progressBarHBox.setVisible(false);

                // Unbind the progress label text property
                progressLabel.textProperty().unbind();
            }
        }
    }

    /**
     * Helper method that toggles the play button.
     */
    private void togglePlayButton() {
        // Toggle audio paused state
        if (currTime == audioDuration) {
            try {
                audio.setAudioPlaybackTime(0);
            } catch (InvalidObjectException e) {
                throw new RuntimeException(e);
            }
        }
        isPaused = togglePaused(isPaused);

        // Handle note rectangle operations when toggle paused
        if (!isPaused) {
            // Get number of note rectangles
            int numNoteRects = NoteRectangle.allNoteRectangles.size();

            // Get the note onset times, note durations, and note numbers from the note rectangles
            double[] noteOnsetTimes = new double[numNoteRects];
            double[] noteDurations = new double[numNoteRects];
            int[] noteNums = new int[numNoteRects];

            for (int i = 0; i < numNoteRects; i++) {
                noteOnsetTimes[i] = NoteRectangle.allNoteRectangles.get(i).getNoteOnsetTime();
                noteDurations[i] = NoteRectangle.allNoteRectangles.get(i).getNoteDuration();
                noteNums[i] = NoteRectangle.allNoteRectangles.get(i).noteNum;
            }

            // Setup note player sequencer
            notePlayerSequencer.setOnVelocity(notesVolume);
            notePlayerSequencer.setOffVelocity(NOTE_PLAYING_OFF_VELOCITY);
            notePlayerSequencer.setBPM(bpm);
            notePlayerSequencer.setInstrument(NOTE_PLAYING_INSTRUMENT);

            // Set notes
            notePlayerSequencer.setNotesOnTrack(noteOnsetTimes, noteDurations, noteNums);  // Will clear existing notes

            // Start playback
            notePlayerSequencer.play(currTime + NOTE_PLAYING_DELAY_OFFSET);
        }

        logger.log(Level.FINE, "Toggled play button; audio is now " + (!isPaused ? "paused" : "playing"));
    }

    /**
     * Helper method that toggles the scroll button.
     */
    private void toggleScrollButton() {
        if (scrollToPlayhead) {
            // Change the icon of the scroll button from filled to non-filled
            scrollButtonImage.setImage(
                    new Image(IOMethods.getFileURLAsString(
                            "images/icons/PNGs/" + theme.shortName + "/footsteps-outline.png"
                    ))
            );
        } else {
            // Change the icon of the scroll button from non-filled to filled
            scrollButtonImage.setImage(
                    new Image(IOMethods.getFileURLAsString(
                            "images/icons/PNGs/" + theme.shortName + "/footsteps-filled.png"
                    ))
            );
        }

        // Toggle the `scrollToPlayhead` flag
        scrollToPlayhead = !scrollToPlayhead;

        logger.log(Level.FINE, "Toggled scroll (scroll is now " + scrollToPlayhead + ")");
    }

    /**
     * Helper method that toggles the edit notes button.
     */
    private void toggleEditNotesButton() {
        if (canEditNotes) {
            // Change the icon of the edit notes button from filled to non-filled
            editNotesButtonImage.setImage(
                    new Image(IOMethods.getFileURLAsString(
                            "images/icons/PNGs/" + theme.shortName + "/edit-notes-outline.png"
                    ))
            );

        } else {
            // Change the icon of the edit notes button from non-filled to filled
            editNotesButtonImage.setImage(
                    new Image(IOMethods.getFileURLAsString(
                            "images/icons/PNGs/" + theme.shortName + "/edit-notes.png"
                    ))
            );
        }

        // Toggle the `canEditNotes` flag
        canEditNotes = !canEditNotes;
        NoteRectangle.setCanEdit(canEditNotes);

        logger.log(Level.FINE, "Toggled editing notes (editing notes is now " + canEditNotes + ")");
    }

    /**
     * Helper method that toggles the audio mute button.
     */
    private void toggleAudioMuteButton() {
        if (isAudioMuted) {
            // Change the icon of the volume button from mute to non-mute
            audioVolumeButtonImage.setImage(
                    new Image(IOMethods.getFileURLAsString(
                            "images/icons/PNGs/" + theme.shortName + "/volume-high.png"
                    ))
            );

            // Unmute the audio by setting the volume back to the value before the mute
            try {
                audio.setPlaybackVolume(audioVolume);
            } catch (InvalidObjectException e) {
                throw new RuntimeException(e);
            }
        } else {
            // Change the icon of the volume button from non-mute to mute
            audioVolumeButtonImage.setImage(
                    new Image(IOMethods.getFileURLAsString(
                            "images/icons/PNGs/" + theme.shortName + "/volume-mute.png"
                    ))
            );

            // Mute the audio by setting the volume to zero
            try {
                audio.setPlaybackVolume(0);
            } catch (InvalidObjectException e) {
                throw new RuntimeException(e);
            }
        }

        // Toggle the `isAudioMuted` flag
        isAudioMuted = !isAudioMuted;

        logger.log(Level.FINE, "Toggled audio mute button (audio muted is now " + isAudioMuted + ")");
    }

    /**
     * Helper method that toggles the note mute button.
     */
    private void toggleNoteMuteButton() {
        if (areNotesMuted) {
            // Change the icon of the notes button from off to on
            notesVolumeButtonImage.setImage(
                    new Image(IOMethods.getFileURLAsString(
                            "images/icons/PNGs/" + theme.shortName + "/musical-notes.png"
                    ))
            );

        } else {
            // Change the icon of the notes button from on to off
            notesVolumeButtonImage.setImage(
                    new Image(IOMethods.getFileURLAsString(
                            "images/icons/PNGs/" + theme.shortName + "/musical-notes-outline.png"
                    ))
            );
        }

        // Toggle the `areNotesMuted` flag
        areNotesMuted = !areNotesMuted;

        logger.log(Level.FINE, "Toggled notes mute button (notes muted is now " + areNotesMuted + ")");
    }

    /**
     * Helper method that handles a keyboard key press event.
     *
     * @param keyEvent Key press event.
     */
    private void keyPressEventHandler(KeyEvent keyEvent) {
        // If the spectrogram is not ready or if in the middle of editing do not do anything
        if (!isEverythingReady || NoteRectangle.isEditing) {
            keyEvent.consume();
            return;
        }

        // Get the key event's target
        Node target = (Node) keyEvent.getTarget();

        // Check if the target is a text field or a spinner
        if (target instanceof TextField || target instanceof Spinner) {
            // If it is, do nothing
            return;
        }

        // Get the key event's key code
        KeyCode code = keyEvent.getCode();

        // Non-note playing key press inputs
        if (code == KeyCode.SPACE) {  // Space bar is to toggle the play button
            keyEvent.consume();
            togglePlayButton();

        } else if (code == KeyCode.UP) {  // Up arrow is to increase volume
            keyEvent.consume();
            audioVolumeSlider.setValue(audioVolumeSlider.getValue() + VOLUME_VALUE_DELTA_ON_KEY_PRESS);

        } else if (code == KeyCode.DOWN) {  // Down arrow is to decrease volume
            keyEvent.consume();
            audioVolumeSlider.setValue(audioVolumeSlider.getValue() - VOLUME_VALUE_DELTA_ON_KEY_PRESS);

        } else if (code == KeyCode.M) {  // M key is to toggle mute
            keyEvent.consume();
            toggleAudioMuteButton();

        } else if (code == KeyCode.LEFT) {  // Left arrow is to seek 1 second before
            keyEvent.consume();
            try {
                seekToTime(currTime - 1);
            } catch (InvalidObjectException e) {
                throw new RuntimeException(e);
            }

        } else if (code == KeyCode.RIGHT) {  // Right arrow is to seek 1 second ahead
            keyEvent.consume();
            try {
                seekToTime(currTime + 1);
            } catch (InvalidObjectException e) {
                throw new RuntimeException(e);
            }

        } else if (code == KeyCode.PERIOD) {  // Period key ('.') is to toggle seeking to playhead
            keyEvent.consume();
            toggleScrollButton();

        } else if (code == KeyCode.N) {  // N key is to toggle editing of notes
            keyEvent.consume();
            toggleEditNotesButton();

        } else if (NEW_PROJECT_COMBINATION.match(keyEvent)) {  // Create a new project
            // Consume the key event
            keyEvent.consume();

            // Get the current window
            Window window = rootPane.getScene().getWindow();

            // Get user to select a WAV file
            FileChooser.ExtensionFilter extFilter = new FileChooser.ExtensionFilter(
                    "WAV files (*.wav)", "*.wav"
            );
            File file = ProjectIOHandlers.getFileFromFileDialog(window, extFilter);

            // Create the new project
            ProjectIOHandlers.newProject(
                    mainStage, (Stage) window, file, settingsFile, allAudio, allSequencers,
                    mainViewController
            );

        } else if (OPEN_PROJECT_COMBINATION.match(keyEvent)) {  // Open a project
            // Consume the key event
            keyEvent.consume();

            // Get the current window
            Window window = rootPane.getScene().getWindow();

            // Get user to select an AUDT file
            FileChooser.ExtensionFilter extFilter = new FileChooser.ExtensionFilter(
                    "AudiTranscribe files (*.audt)", "*.audt"
            );
            File file = ProjectIOHandlers.getFileFromFileDialog(window, extFilter);

            // Open the existing project
            ProjectIOHandlers.openProject(
                    mainStage, (Stage) window, file, settingsFile, allAudio, allSequencers,
                    mainViewController);

        } else if (SAVE_PROJECT_COMBINATION.match(keyEvent)) {  // Save current project
            handleSavingProject(false);

        } else if (code == KeyCode.MINUS) {  // Increase playback octave number by 1
            keyEvent.consume();
            notePlayerSynth.silenceChannel();  // Stop any notes from playing
            if (octaveNum > 0) {
                logger.log(Level.FINE, "Playback octave raised to " + octaveNum);
                PlottingStuffHandler.updateCurrentOctaveRectangle(
                        currentOctaveRectangle, finalHeight, --octaveNum, MIN_NOTE_NUMBER, MAX_NOTE_NUMBER
                );
            }

        } else if (code == KeyCode.EQUALS) {  // Decrease playback octave number by 1
            keyEvent.consume();
            notePlayerSynth.silenceChannel();  // Stop any notes from playing
            if (octaveNum < 9) {
                logger.log(Level.FINE, "Playback octave lowered to " + octaveNum);
                PlottingStuffHandler.updateCurrentOctaveRectangle(
                        currentOctaveRectangle, finalHeight, ++octaveNum, MIN_NOTE_NUMBER, MAX_NOTE_NUMBER
                );
            }
        }

        // Note playing keyboard inputs
        else {
            switch (code) {
                case A -> notePlayerSynth.noteOn(octaveNum * 12, NOTE_PLAYING_ON_VELOCITY);  // C
                case W -> notePlayerSynth.noteOn(octaveNum * 12 + 1, NOTE_PLAYING_ON_VELOCITY);  // C#
                case S -> notePlayerSynth.noteOn(octaveNum * 12 + 2, NOTE_PLAYING_ON_VELOCITY);  // D
                case E -> notePlayerSynth.noteOn(octaveNum * 12 + 3, NOTE_PLAYING_ON_VELOCITY);  // D#
                case D -> notePlayerSynth.noteOn(octaveNum * 12 + 4, NOTE_PLAYING_ON_VELOCITY);  // E
                case F -> notePlayerSynth.noteOn(octaveNum * 12 + 5, NOTE_PLAYING_ON_VELOCITY);  // F
                case T -> notePlayerSynth.noteOn(octaveNum * 12 + 6, NOTE_PLAYING_ON_VELOCITY);  // F#
                case G -> notePlayerSynth.noteOn(octaveNum * 12 + 7, NOTE_PLAYING_ON_VELOCITY);  // G
                case Y -> notePlayerSynth.noteOn(octaveNum * 12 + 8, NOTE_PLAYING_ON_VELOCITY);  // G#
                case H -> notePlayerSynth.noteOn(octaveNum * 12 + 9, NOTE_PLAYING_ON_VELOCITY);  // A
                case U -> notePlayerSynth.noteOn(octaveNum * 12 + 10, NOTE_PLAYING_ON_VELOCITY);  // A#
                case J -> notePlayerSynth.noteOn(octaveNum * 12 + 11, NOTE_PLAYING_ON_VELOCITY);  // B
                case K -> notePlayerSynth.noteOn(octaveNum * 12 + 12, NOTE_PLAYING_ON_VELOCITY);  // C'
                case O -> notePlayerSynth.noteOn(octaveNum * 12 + 13, NOTE_PLAYING_ON_VELOCITY);  // C#'
                case L -> notePlayerSynth.noteOn(octaveNum * 12 + 14, NOTE_PLAYING_ON_VELOCITY);  // D'
                case P -> notePlayerSynth.noteOn(octaveNum * 12 + 15, NOTE_PLAYING_ON_VELOCITY);  // D#'
                case SEMICOLON -> notePlayerSynth.noteOn(octaveNum * 12 + 16, NOTE_PLAYING_ON_VELOCITY);  // E'
                case QUOTE -> notePlayerSynth.noteOn(octaveNum * 12 + 17, NOTE_PLAYING_ON_VELOCITY);  // F'
            }
        }
    }

    /**
     * Helper method that handles a keyboard key released event.
     *
     * @param keyEvent Key released event.
     */
    private void keyReleasedEventHandler(KeyEvent keyEvent) {
        // If the spectrogram is not ready or if in the middle of editing do not do anything
        if (!isEverythingReady || NoteRectangle.isEditing) {
            keyEvent.consume();
            return;
        }

        // Handle key event
        KeyCode code = keyEvent.getCode();

        switch (code) {
            case A -> notePlayerSynth.noteOff(octaveNum * 12, NOTE_PLAYING_OFF_VELOCITY);  // C
            case W -> notePlayerSynth.noteOff(octaveNum * 12 + 1, NOTE_PLAYING_OFF_VELOCITY);  // C#
            case S -> notePlayerSynth.noteOff(octaveNum * 12 + 2, NOTE_PLAYING_OFF_VELOCITY);  // D
            case E -> notePlayerSynth.noteOff(octaveNum * 12 + 3, NOTE_PLAYING_OFF_VELOCITY);  // D#
            case D -> notePlayerSynth.noteOff(octaveNum * 12 + 4, NOTE_PLAYING_OFF_VELOCITY);  // E
            case F -> notePlayerSynth.noteOff(octaveNum * 12 + 5, NOTE_PLAYING_OFF_VELOCITY);  // F
            case T -> notePlayerSynth.noteOff(octaveNum * 12 + 6, NOTE_PLAYING_OFF_VELOCITY);  // F#
            case G -> notePlayerSynth.noteOff(octaveNum * 12 + 7, NOTE_PLAYING_OFF_VELOCITY);  // G
            case Y -> notePlayerSynth.noteOff(octaveNum * 12 + 8, NOTE_PLAYING_OFF_VELOCITY);  // G#
            case H -> notePlayerSynth.noteOff(octaveNum * 12 + 9, NOTE_PLAYING_OFF_VELOCITY);  // A
            case U -> notePlayerSynth.noteOff(octaveNum * 12 + 10, NOTE_PLAYING_OFF_VELOCITY);  // A#
            case J -> notePlayerSynth.noteOff(octaveNum * 12 + 11, NOTE_PLAYING_OFF_VELOCITY);  // B
            case K -> notePlayerSynth.noteOff(octaveNum * 12 + 12, NOTE_PLAYING_OFF_VELOCITY);  // C'
            case O -> notePlayerSynth.noteOff(octaveNum * 12 + 13, NOTE_PLAYING_OFF_VELOCITY);  // C#'
            case L -> notePlayerSynth.noteOff(octaveNum * 12 + 14, NOTE_PLAYING_OFF_VELOCITY);  // D'
            case P -> notePlayerSynth.noteOff(octaveNum * 12 + 15, NOTE_PLAYING_OFF_VELOCITY);  // D#'
            case SEMICOLON -> notePlayerSynth.noteOff(octaveNum * 12 + 16, NOTE_PLAYING_OFF_VELOCITY);  // E'
            case QUOTE -> notePlayerSynth.noteOff(octaveNum * 12 + 17, NOTE_PLAYING_OFF_VELOCITY);  // F'
        }
    }
}<|MERGE_RESOLUTION|>--- conflicted
+++ resolved
@@ -969,21 +969,16 @@
             throw new RuntimeException(e);
         }
 
-<<<<<<< HEAD
         // Clear the note rectangles
         NoteRectangle.allNoteRectangles.clear();
 
-        // Shutdown the scheduler
+        // Shutdown the schedulers
         scheduler.shutdown();
+        autosaveScheduler.shutdown();
 
         // Stop and close the note player sequencer
         notePlayerSequencer.stop();
         notePlayerSequencer.close();
-=======
-        // Shutdown the schedulers
-        scheduler.shutdown();
-        autosaveScheduler.shutdown();
->>>>>>> aae84e29
     }
 
     // Private methods
