--- conflicted
+++ resolved
@@ -520,7 +520,6 @@
             throw new RuntimeException(e);
         }
 
-<<<<<<< HEAD
         // Set the current octave rectangle
         currentOctaveRectangle = PlottingStuffHandler.addCurrentOctaveRectangle(
                 notePane, finalHeight, octaveNum, MIN_NOTE_NUMBER, MAX_NOTE_NUMBER
@@ -529,10 +528,6 @@
         // Set keyboard button press/release methods
         mainPane.getScene().addEventFilter(KeyEvent.KEY_PRESSED, this::keyPressEventHandler);
         mainPane.getScene().addEventFilter(KeyEvent.KEY_RELEASED, this::keyReleasedEventHandler);
-=======
-        // Set keyboard button press methods
-        rootPane.getScene().addEventFilter(KeyEvent.KEY_PRESSED, this::keyboardPressEventHandler);
->>>>>>> 2389d32b
 
         // Ensure main pane is in focus
         rootPane.requestFocus();
@@ -1199,7 +1194,6 @@
             ProjectIOHandlers.openProject(mainStage, (Stage) window, file, mainViewController);
 
         } else if (SAVE_PROJECT_COMBINATION.match(keyEvent)) {  // Save current project
-<<<<<<< HEAD
             handleSavingProject(keyEvent);
 
         } else if (code == KeyCode.MINUS) {  // Increase playback octave number by 1
@@ -1277,9 +1271,6 @@
             case P -> notePlayer.noteOff(octaveNum * 12 + 15, NOTE_PLAYING_OFF_VELOCITY);  // D#'
             case SEMICOLON -> notePlayer.noteOff(octaveNum * 12 + 16, NOTE_PLAYING_OFF_VELOCITY);  // E'
             case QUOTE -> notePlayer.noteOff(octaveNum * 12 + 17, NOTE_PLAYING_OFF_VELOCITY);  // F'
-=======
-            handleSavingProject(false);
->>>>>>> 2389d32b
         }
     }
 }