--- conflicted
+++ resolved
@@ -2,11 +2,7 @@
  * Audio.java
  *
  * Created on 2022-02-13
-<<<<<<< HEAD
- * Updated on 2022-05-01
-=======
  * Updated on 2022-05-07
->>>>>>> 4f6c0056
  *
  * Description: Class that handles audio processing and audio playback.
  */
@@ -15,9 +11,6 @@
 
 import javafx.util.Duration;
 import site.overwrite.auditranscribe.utils.ArrayUtils;
-
-import javafx.scene.media.MediaPlayer;
-import javafx.scene.media.Media;
 
 import javafx.scene.media.MediaPlayer;
 import javafx.scene.media.Media;
@@ -59,11 +52,7 @@
     private final Logger logger = Logger.getLogger(this.getClass().getName());
 
     /**
-<<<<<<< HEAD
-     * Initializes an <code>Audio</code> object based on a file's input stream.
-=======
      * Initializes an <code>Audio</code> object based on a file.
->>>>>>> 4f6c0056
      *
      * @param file           File object, representing the audio file.
      * @param useMediaPlayer Whether to use the media player to play the audio.
@@ -83,19 +72,6 @@
         audioFormat = audioStream.getFormat();
         sampleRate = audioFormat.getSampleRate();
 
-<<<<<<< HEAD
-        // Get the media player for the audio file
-        MediaPlayer tempMediaPlayer;
-
-        try {
-            tempMediaPlayer = new MediaPlayer(new Media(FileUtils.getFilePath(filePath)));
-        } catch (IllegalStateException e) {
-            tempMediaPlayer = null;
-            logger.log(Level.WARNING, "JavaFX Toolkit not initialized. Audio playback will not work.");
-        }
-
-        mediaPlayer = tempMediaPlayer;
-=======
         // Create the media player object if needed
         if (useMediaPlayer) {
             // Get the media player for the audio file
@@ -112,7 +88,6 @@
         } else {
             mediaPlayer = null;
         }
->>>>>>> 4f6c0056
 
         // Generate audio samples
         generateSamples();
@@ -132,8 +107,6 @@
     // Getter/Setter methods
 
     /**
-<<<<<<< HEAD
-=======
      * Getter method that returns the <b>absolute</b> audio file path.
      *
      * @return <b>Absolute</b> path to the audio file.
@@ -152,7 +125,6 @@
     }
 
     /**
->>>>>>> 4f6c0056
      * Getter method that returns the sample rate of the audio file.
      *
      * @return Float of the number of samples per second.
@@ -212,11 +184,6 @@
 
     /**
      * Method that plays the audio.
-<<<<<<< HEAD
-     */
-    public void playAudio() {
-        mediaPlayer.play();
-=======
      *
      * @throws InvalidObjectException If the media player was not initialized.
      */
@@ -226,16 +193,10 @@
         } else {
             throw new InvalidObjectException("Media player was not initialised.");
         }
->>>>>>> 4f6c0056
     }
 
     /**
      * Method that pauses the current audio that is playing.
-<<<<<<< HEAD
-     */
-    public void pauseAudio() {
-        mediaPlayer.pause();
-=======
      *
      * @throws InvalidObjectException If the media player was not initialized.
      */
@@ -245,16 +206,10 @@
         } else {
             throw new InvalidObjectException("Media player was not initialised.");
         }
->>>>>>> 4f6c0056
     }
 
     /**
      * Method that stops the audio.
-<<<<<<< HEAD
-     */
-    public void stopAudio() {
-        mediaPlayer.stop();
-=======
      *
      * @throws InvalidObjectException If the media player was not initialized.
      */
@@ -264,18 +219,12 @@
         } else {
             throw new InvalidObjectException("Media player was not initialised.");
         }
->>>>>>> 4f6c0056
     }
 
     /**
      * Set the current audio's playback time to <code>playbackTime</code> <b>seconds</b>.
      *
      * @param playbackTime The playback time in seconds.
-<<<<<<< HEAD
-     */
-    public void setAudioPlaybackTime(double playbackTime) {
-        mediaPlayer.seek(new Duration(playbackTime * 1000));
-=======
      * @throws InvalidObjectException If the media player was not initialized.
      */
     public void setAudioPlaybackTime(double playbackTime) throws InvalidObjectException {
@@ -284,18 +233,12 @@
         } else {
             throw new InvalidObjectException("Media player was not initialised.");
         }
->>>>>>> 4f6c0056
     }
 
     /**
      * Set the current audio's starting time to <code>startTime</code> <b>seconds</b>.
      *
      * @param startTime The start time of the audio in seconds.
-<<<<<<< HEAD
-     */
-    public void setAudioStartTime(double startTime) {
-        mediaPlayer.setStartTime(new Duration(startTime * 1000));
-=======
      * @throws InvalidObjectException If the media player was not initialized.
      */
     public void setAudioStartTime(double startTime) throws InvalidObjectException {
@@ -304,18 +247,12 @@
         } else {
             throw new InvalidObjectException("Media player was not initialised.");
         }
->>>>>>> 4f6c0056
     }
 
     /**
      * Method that gets the current audio time in <b>seconds</b>.
      *
      * @return Returns the current audio time in <b>seconds</b>.
-<<<<<<< HEAD
-     */
-    public double getCurrAudioTime() {
-        return mediaPlayer.getCurrentTime().toSeconds();
-=======
      * @throws InvalidObjectException If the media player was not initialized.
      */
     public double getCurrAudioTime() throws InvalidObjectException {
@@ -324,7 +261,6 @@
         } else {
             throw new InvalidObjectException("Media player was not initialised.");
         }
->>>>>>> 4f6c0056
     }
 
     /**
@@ -332,11 +268,6 @@
      *
      * @param volume Volume value. This value should be in the interval [0, 1] where 0 means
      *               silent and 1 means full volume.
-<<<<<<< HEAD
-     */
-    public void setPlaybackVolume(double volume) {
-        mediaPlayer.setVolume(volume);
-=======
      * @throws InvalidObjectException If the media player was not initialized.
      */
     public void setPlaybackVolume(double volume) throws InvalidObjectException {
@@ -345,7 +276,6 @@
         } else {
             throw new InvalidObjectException("Media player was not initialised.");
         }
->>>>>>> 4f6c0056
     }
 
     // Public methods
