--- conflicted
+++ resolved
@@ -210,10 +210,7 @@
      * <code>NaN</code>.
      */
     public static double round(double x, int dp) {
-<<<<<<< HEAD
-=======
         if (Double.isNaN(x)) return Double.NaN;
->>>>>>> ae6713e9
         if (dp < 0) throw new ValueException("Invalid number of decimal places: " + dp);
 
         BigDecimal bd = new BigDecimal(Double.toString(x));
