--- conflicted
+++ resolved
@@ -4,6 +4,7 @@
     requires commons.exec;
     requires com.dlsc.formsfx;
     requires com.google.gson;
+    requires ffmpeg;
     requires org.apache.commons.compress;
     requires org.apache.commons.lang3;
     requires org.controlsfx.controls;
@@ -12,11 +13,7 @@
     requires javafx.controls;
     requires javafx.fxml;
     requires javafx.media;
-<<<<<<< HEAD
-    requires ffmpeg;
-=======
     requires javafx.swing;
->>>>>>> 6df43507
 
     exports site.overwrite.auditranscribe;
     exports site.overwrite.auditranscribe.audio;
