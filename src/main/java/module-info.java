module site.overwrite.auditranscribe {
    requires java.desktop;

    requires commons.exec;
    requires com.dlsc.formsfx;
    requires com.google.gson;
    requires org.apache.commons.compress;
    requires org.apache.commons.lang3;
    requires org.controlsfx.controls;
    requires org.kordamp.bootstrapfx.core;
    requires java.logging;
<<<<<<< HEAD
    requires javafx.media;

    exports site.overwrite.auditranscribe;
    exports site.overwrite.auditranscribe.views;
=======
    requires javafx.controls;
    requires javafx.fxml;
    requires javafx.media;
    requires javafx.swing;

    exports site.overwrite.auditranscribe;
>>>>>>> 99916af1
    exports site.overwrite.auditranscribe.audio;
    exports site.overwrite.auditranscribe.audio.filters;
    exports site.overwrite.auditranscribe.io.data_encapsulators;
    exports site.overwrite.auditranscribe.views;

    opens site.overwrite.auditranscribe to javafx.fxml;
    opens site.overwrite.auditranscribe.views to javafx.fxml;
}<|MERGE_RESOLUTION|>--- conflicted
+++ resolved
@@ -9,19 +9,12 @@
     requires org.controlsfx.controls;
     requires org.kordamp.bootstrapfx.core;
     requires java.logging;
-<<<<<<< HEAD
-    requires javafx.media;
-
-    exports site.overwrite.auditranscribe;
-    exports site.overwrite.auditranscribe.views;
-=======
     requires javafx.controls;
     requires javafx.fxml;
     requires javafx.media;
     requires javafx.swing;
 
     exports site.overwrite.auditranscribe;
->>>>>>> 99916af1
     exports site.overwrite.auditranscribe.audio;
     exports site.overwrite.auditranscribe.audio.filters;
     exports site.overwrite.auditranscribe.io.data_encapsulators;
