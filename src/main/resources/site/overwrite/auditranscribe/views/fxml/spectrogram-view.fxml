--- conflicted
+++ resolved
@@ -24,11 +24,7 @@
                <children>
                   <HBox alignment="CENTER_LEFT" prefHeight="100.0" prefWidth="200.0" spacing="10.0" HBox.hgrow="SOMETIMES">
                      <children>
-<<<<<<< HEAD
-                        <Button fx:id="newProjectButton" contentDisplay="CENTER" mnemonicParsing="false">
-=======
                         <Button fx:id="newProjectButton" contentDisplay="CENTER" mnemonicParsing="false" styleClass="image-button">
->>>>>>> 4f6c0056
                            <graphic>
                               <ImageView fitHeight="25.0" fitWidth="25.0" pickOnBounds="true" preserveRatio="true">
                                  <image>
@@ -37,11 +33,7 @@
                               </ImageView>
                            </graphic>
                         </Button>
-<<<<<<< HEAD
-                        <Button fx:id="openProjectButton" contentDisplay="CENTER" layoutX="20.0" layoutY="18.0" mnemonicParsing="false">
-=======
                         <Button fx:id="openProjectButton" contentDisplay="CENTER" layoutX="20.0" layoutY="18.0" mnemonicParsing="false" styleClass="image-button">
->>>>>>> 4f6c0056
                            <graphic>
                               <ImageView fitHeight="25.0" fitWidth="25.0" pickOnBounds="true" preserveRatio="true">
                                  <image>
@@ -50,11 +42,7 @@
                               </ImageView>
                            </graphic>
                         </Button>
-<<<<<<< HEAD
-                        <Button fx:id="saveProjectButton" contentDisplay="CENTER" layoutX="72.0" layoutY="18.0" mnemonicParsing="false">
-=======
                         <Button fx:id="saveProjectButton" contentDisplay="CENTER" layoutX="72.0" layoutY="18.0" mnemonicParsing="false" styleClass="image-button">
->>>>>>> 4f6c0056
                            <graphic>
                               <ImageView fitHeight="25.0" fitWidth="25.0" pickOnBounds="true" preserveRatio="true">
                                  <image>
@@ -162,11 +150,7 @@
                   </HBox>
                   <HBox alignment="CENTER" prefHeight="100.0" prefWidth="200.0" HBox.hgrow="NEVER">
                      <children>
-<<<<<<< HEAD
-                        <Button fx:id="playButton" contentDisplay="CENTER" mnemonicParsing="false">
-=======
                         <Button fx:id="playButton" contentDisplay="CENTER" mnemonicParsing="false" styleClass="image-button">
->>>>>>> 4f6c0056
                            <graphic>
                               <ImageView fx:id="playButtonImage" fitHeight="25.0" fitWidth="25.0" pickOnBounds="true" preserveRatio="true">
                                  <image>
@@ -175,11 +159,7 @@
                               </ImageView>
                            </graphic>
                         </Button>
-<<<<<<< HEAD
-                        <Button fx:id="stopButton" contentDisplay="CENTER" mnemonicParsing="false">
-=======
                         <Button fx:id="stopButton" contentDisplay="CENTER" mnemonicParsing="false" styleClass="image-button">
->>>>>>> 4f6c0056
                            <graphic>
                               <ImageView fitHeight="25.0" fitWidth="25.0" pickOnBounds="true" preserveRatio="true">
                                  <image>
@@ -188,11 +168,7 @@
                               </ImageView>
                            </graphic>
                         </Button>
-<<<<<<< HEAD
-                        <Button fx:id="playSkipBackButton" contentDisplay="CENTER" mnemonicParsing="false">
-=======
                         <Button fx:id="playSkipBackButton" contentDisplay="CENTER" mnemonicParsing="false" styleClass="image-button">
->>>>>>> 4f6c0056
                            <graphic>
                               <ImageView fitHeight="25.0" fitWidth="25.0" pickOnBounds="true" preserveRatio="true">
                                  <image>
@@ -201,11 +177,7 @@
                               </ImageView>
                            </graphic>
                         </Button>
-<<<<<<< HEAD
-                        <Button fx:id="playSkipForwardButton" contentDisplay="CENTER" mnemonicParsing="false">
-=======
                         <Button fx:id="playSkipForwardButton" contentDisplay="CENTER" mnemonicParsing="false" styleClass="image-button">
->>>>>>> 4f6c0056
                            <graphic>
                               <ImageView fitHeight="25.0" fitWidth="25.0" pickOnBounds="true" preserveRatio="true">
                                  <image>
@@ -214,19 +186,11 @@
                               </ImageView>
                            </graphic>
                         </Button>
-<<<<<<< HEAD
-                        <Button fx:id="scrollButton" contentDisplay="CENTER" mnemonicParsing="false">
+                        <Button fx:id="scrollButton" contentDisplay="CENTER" mnemonicParsing="false" styleClass="image-button">
                            <graphic>
                               <ImageView fx:id="scrollButtonImage" fitHeight="25.0" fitWidth="25.0" pickOnBounds="true" preserveRatio="true">
                                  <image>
-                                    <Image url="@../../images/icons/PNGs/footsteps-outline.png" />
-=======
-                        <Button fx:id="scrollButton" contentDisplay="CENTER" mnemonicParsing="false" styleClass="image-button">
-                           <graphic>
-                              <ImageView fx:id="scrollButtonImage" fitHeight="25.0" fitWidth="25.0" pickOnBounds="true" preserveRatio="true">
-                                 <image>
                                     <Image url="@../../icons/PNGs/footsteps-outline.png" />
->>>>>>> 4f6c0056
                                  </image>
                               </ImageView>
                            </graphic>
@@ -235,19 +199,11 @@
                   </HBox>
                   <HBox alignment="CENTER_LEFT" prefHeight="100.0" prefWidth="150.0" spacing="5.0" HBox.hgrow="ALWAYS">
                      <children>
-<<<<<<< HEAD
-                        <Button fx:id="volumeButton" contentDisplay="CENTER" mnemonicParsing="false">
+                        <Button fx:id="volumeButton" contentDisplay="CENTER" mnemonicParsing="false" styleClass="image-button">
                            <graphic>
                               <ImageView fx:id="volumeButtonImage" fitHeight="25.0" fitWidth="25.0" pickOnBounds="true" preserveRatio="true">
                                  <image>
-                                    <Image url="@../../images/icons/PNGs/volume-high.png" />
-=======
-                        <Button fx:id="volumeButton" contentDisplay="CENTER" mnemonicParsing="false" styleClass="image-button">
-                           <graphic>
-                              <ImageView fx:id="volumeButtonImage" fitHeight="25.0" fitWidth="25.0" pickOnBounds="true" preserveRatio="true">
-                                 <image>
                                     <Image url="@../../icons/PNGs/volume-high.png" />
->>>>>>> 4f6c0056
                                  </image>
                               </ImageView>
                            </graphic>
