--- conflicted
+++ resolved
@@ -34,11 +34,7 @@
         // Run the test
         try {
             // Get the audio file
-<<<<<<< HEAD
-            Audio audio = new Audio(new File(FileUtils.getAbsoluteFilePath("testing-audio-files/Choice.wav")));
-=======
             Audio audio = new Audio(new File(FileUtils.getAbsoluteFilePath("testing-audio-files/Choice.wav")), false);
->>>>>>> 99916af1
 
             // Extract samples
             double[] samples = audio.getMonoSamples();
