--- conflicted
+++ resolved
@@ -1,11 +1,6 @@
 Fixme:
     - Issue on Windows: no line matching interface SourceDataLine supporting format PCM_SIGNED 44100.0 Hz, 16 bit,
       stereo, 4 bytes/frame, little-endian is supported.
-<<<<<<< HEAD
-    - Playhead doesn't move sometimes.
-        - Hard to recreate, but still possible to happen. Need further investigation.
-=======
->>>>>>> 371a22af
     - Note playing is delayed.
         - Temporary fix is to add a constant that plays the note early, but this is not addressing the root cause.
         - Possible permanent fix: https://stackoverflow.com/questions/69909883/using-midi-in-java